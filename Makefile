--- conflicted
+++ resolved
@@ -124,16 +124,10 @@
 # ============
 
 build:
-<<<<<<< HEAD
-	@$(call print, "Building lnd, lncli and lnneo4j.")
-	$(GOBUILD) -o lnd $(LDFLAGS) $(PKG)
-	$(GOBUILD) -o lncli $(LDFLAGS) $(PKG)/cmd/lncli
-	$(GOBUILD) -o lnneo4j $(LDFLAGS) $(PKG)/cmd/lnneo4j
-=======
-	@$(call print, "Building debug lnd and lncli.")
+	@$(call print, "Building debug lnd, lncli and lnneo4j.")
 	$(GOBUILD) -tags=$(TEST_TAGS) -o lnd-debug $(LDFLAGS) $(PKG)
 	$(GOBUILD) -tags=$(TEST_TAGS) -o lncli-debug $(LDFLAGS) $(PKG)/cmd/lncli
->>>>>>> 7cf5ebe2
+	$(GOBUILD) -tags=$(TEST_TAGS) -o lnneo4j-debug $(LDFLAGS) $(PKG)/cmd/lnneo4j
 
 install:
 	@$(call print, "Installing lnd, lncli and lnneo4j.")
