--- conflicted
+++ resolved
@@ -44,15 +44,11 @@
 	AppMinor uint = 14
 
 	// AppPatch defines the application patch for this binary.
-	AppPatch uint = 2
+	AppPatch uint = 1
 
 	// AppPreRelease MUST only contain characters from semanticAlphabet
 	// per the semantic versioning spec.
-<<<<<<< HEAD
-	AppPreRelease = "beta.rc1"
-=======
 	AppPreRelease = "beta.rc2"
->>>>>>> 12f98902
 )
 
 func init() {
