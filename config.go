// Copyright (c) 2013-2017 The btcsuite developers
// Copyright (c) 2015-2016 The Decred developers
// Copyright (C) 2015-2017 The Lightning Network Developers

package main

import (
	"fmt"
	"io/ioutil"
	"net"
	"os"
	"path"
	"path/filepath"
	"regexp"
	"sort"
	"strconv"
	"strings"
	"time"

	flags "github.com/jessevdk/go-flags"
	"github.com/lightningnetwork/lnd/brontide"
	"github.com/lightningnetwork/lnd/lnwire"
	"github.com/roasbeef/btcd/btcec"
	"github.com/roasbeef/btcutil"
)

const (
	defaultConfigFilename     = "lnd.conf"
	defaultDataDirname        = "data"
	defaultTLSCertFilename    = "tls.cert"
	defaultTLSKeyFilename     = "tls.key"
	defaultAdminMacFilename   = "admin.macaroon"
	defaultReadMacFilename    = "readonly.macaroon"
	defaultLogLevel           = "info"
	defaultLogDirname         = "logs"
	defaultLogFilename        = "lnd.log"
	defaultRPCPort            = 10009
	defaultRESTPort           = 8080
	defaultPeerPort           = 9735
	defaultRPCHost            = "localhost"
	defaultMaxPendingChannels = 1
	defaultNoEncryptWallet    = false
	defaultUpnpSupport        = false
	defaultTrickleDelay       = 30 * 1000

	// minTimeLockDelta is the minimum timelock we require for incoming
	// HTLCs on our channels.
	minTimeLockDelta = 4

	defaultBitcoinMinHTLCMSat   = 1000
	defaultBitcoinBaseFeeMSat   = 1000
	defaultBitcoinFeeRate       = 1
	defaultBitcoinTimeLockDelta = 144

	defaultLitecoinMinHTLCMSat   = 1000
	defaultLitecoinBaseFeeMSat   = 1000
	defaultLitecoinFeeRate       = 1
	defaultLitecoinTimeLockDelta = 576
)

var (
	// TODO(roasbeef): base off of datadir instead?
	lndHomeDir          = btcutil.AppDataDir("lnd", false)
	defaultConfigFile   = filepath.Join(lndHomeDir, defaultConfigFilename)
	defaultDataDir      = filepath.Join(lndHomeDir, defaultDataDirname)
	defaultTLSCertPath  = filepath.Join(lndHomeDir, defaultTLSCertFilename)
	defaultTLSKeyPath   = filepath.Join(lndHomeDir, defaultTLSKeyFilename)
	defaultAdminMacPath = filepath.Join(lndHomeDir, defaultAdminMacFilename)
	defaultReadMacPath  = filepath.Join(lndHomeDir, defaultReadMacFilename)
	defaultLogDir       = filepath.Join(lndHomeDir, defaultLogDirname)

	btcdHomeDir            = btcutil.AppDataDir("btcd", false)
	defaultBtcdRPCCertFile = filepath.Join(btcdHomeDir, "rpc.cert")

	ltcdHomeDir            = btcutil.AppDataDir("ltcd", false)
	defaultLtcdRPCCertFile = filepath.Join(ltcdHomeDir, "rpc.cert")

	bitcoindHomeDir = btcutil.AppDataDir("bitcoin", false)
)

type chainConfig struct {
	Active   bool   `long:"active" description:"If the chain should be active or not."`
	ChainDir string `long:"chaindir" description:"The directory to store the chain's data within."`

	Node string `long:"node" description:"The blockchain interface to use." choice:"btcd" choice:"bitcoind" choice:"neutrino"`

	TestNet3 bool `long:"testnet" description:"Use the test network"`
	SimNet   bool `long:"simnet" description:"Use the simulation test network"`
	RegTest  bool `long:"regtest" description:"Use the regression test network"`

	DefaultNumChanConfs int                 `long:"defaultchanconfs" description:"The default number of confirmations a channel must have before it's considered open. If this is not set, we will scale the value according to the channel size."`
	DefaultRemoteDelay  int                 `long:"defaultremotedelay" description:"The default number of blocks we will require our channel counterparty to wait before accessing its funds in case of unilateral close. If this is not set, we will scale the value according to the channel size."`
	MinHTLC             lnwire.MilliSatoshi `long:"minhtlc" description:"The smallest HTLC we are willing to forward on our channels, in millisatoshi"`
	BaseFee             lnwire.MilliSatoshi `long:"basefee" description:"The base fee in millisatoshi we will charge for forwarding payments on our channels"`
	FeeRate             lnwire.MilliSatoshi `long:"feerate" description:"The fee rate used when forwarding payments on our channels. The total fee charged is basefee + (amount * feerate / 1000000), where amount is the forwarded amount."`
	TimeLockDelta       uint32              `long:"timelockdelta" description:"The CLTV delta we will subtract from a forwarded HTLC's timelock value"`
}

type neutrinoConfig struct {
	AddPeers     []string      `short:"a" long:"addpeer" description:"Add a peer to connect with at startup"`
	ConnectPeers []string      `long:"connect" description:"Connect only to the specified peers at startup"`
	MaxPeers     int           `long:"maxpeers" description:"Max number of inbound and outbound peers"`
	BanDuration  time.Duration `long:"banduration" description:"How long to ban misbehaving peers.  Valid time units are {s, m, h}.  Minimum 1 second"`
	BanThreshold uint32        `long:"banthreshold" description:"Maximum allowed ban score before disconnecting and banning misbehaving peers."`
}

type btcdConfig struct {
	RPCHost    string `long:"rpchost" description:"The daemon's rpc listening address. If a port is omitted, then the default port for the selected chain parameters will be used."`
	RPCUser    string `long:"rpcuser" description:"Username for RPC connections"`
	RPCPass    string `long:"rpcpass" default-mask:"-" description:"Password for RPC connections"`
	RPCCert    string `long:"rpccert" description:"File containing the daemon's certificate file"`
	RawRPCCert string `long:"rawrpccert" description:"The raw bytes of the daemon's PEM-encoded certificate chain which will be used to authenticate the RPC connection."`
}

type bitcoindConfig struct {
	RPCHost string `long:"rpchost" description:"The daemon's rpc listening address. If a port is omitted, then the default port for the selected chain parameters will be used."`
	RPCUser string `long:"rpcuser" description:"Username for RPC connections"`
	RPCPass string `long:"rpcpass" default-mask:"-" description:"Password for RPC connections"`
	ZMQPath string `long:"zmqpath" description:"The path to the ZMQ socket providing at least raw blocks. Raw transactions can be handled as well."`
}

type autoPilotConfig struct {
	// TODO(roasbeef): add
	Active      bool    `long:"active" description:"If the autopilot agent should be active or not."`
	MaxChannels int     `long:"maxchannels" description:"The maximum number of channels that should be created"`
	Allocation  float64 `long:"allocation" description:"The percentage of total funds that should be committed to automatic channel establishment"`
}

// config defines the configuration options for lnd.
//
// See loadConfig for further details regarding the configuration
// loading+parsing process.
type config struct {
	ShowVersion bool `short:"V" long:"version" description:"Display version information and exit"`

	ConfigFile   string `long:"C" long:"configfile" description:"Path to configuration file"`
	DataDir      string `short:"b" long:"datadir" description:"The directory to store lnd's data within"`
	TLSCertPath  string `long:"tlscertpath" description:"Path to TLS certificate for lnd's RPC and REST services"`
	TLSKeyPath   string `long:"tlskeypath" description:"Path to TLS private key for lnd's RPC and REST services"`
	NoMacaroons  bool   `long:"no-macaroons" description:"Disable macaroon authentication"`
	AdminMacPath string `long:"adminmacaroonpath" description:"Path to write the admin macaroon for lnd's RPC and REST services if it doesn't exist"`
	ReadMacPath  string `long:"readonlymacaroonpath" description:"Path to write the read-only macaroon for lnd's RPC and REST services if it doesn't exist"`
	LogDir       string `long:"logdir" description:"Directory to log output."`

	Listeners   []string `long:"listen" description:"Add an interface/port to listen for connections (default all interfaces port: 9735)"`
	ExternalIPs []string `long:"externalip" description:"Add an ip to the list of local addresses we claim to listen on to peers"`

	DebugLevel string `short:"d" long:"debuglevel" description:"Logging level for all subsystems {trace, debug, info, warn, error, critical} -- You may also specify <subsystem>=<level>,<subsystem2>=<level>,... to set the log level for individual subsystems -- Use show to list available subsystems"`

	CPUProfile string `long:"cpuprofile" description:"Write CPU profile to the specified file"`

	Profile string `long:"profile" description:"Enable HTTP profiling on given port -- NOTE port must be between 1024 and 65536"`

	PeerPort           int  `long:"peerport" description:"The port to listen on for incoming p2p connections"`
	RPCPort            int  `long:"rpcport" description:"The port for the rpc server"`
	RESTPort           int  `long:"restport" description:"The port for the REST server"`
	DebugHTLC          bool `long:"debughtlc" description:"Activate the debug htlc mode. With the debug HTLC mode, all payments sent use a pre-determined R-Hash. Additionally, all HTLCs sent to a node with the debug HTLC R-Hash are immediately settled in the next available state transition."`
	HodlHTLC           bool `long:"hodlhtlc" description:"Activate the hodl HTLC mode.  With hodl HTLC mode, all incoming HTLCs will be accepted by the receiving node, but no attempt will be made to settle the payment with the sender."`
	MaxPendingChannels int  `long:"maxpendingchannels" description:"The maximum number of incoming pending channels permitted per peer."`
	UpnpSupport        bool `long:"upnpsupport" description:"Toggle Upnp support for auto network discovery"`

	Bitcoin      *chainConfig    `group:"Bitcoin" namespace:"bitcoin"`
	BtcdMode     *btcdConfig     `group:"btcd" namespace:"btcd"`
	BitcoindMode *bitcoindConfig `group:"bitcoind" namespace:"bitcoind"`
	NeutrinoMode *neutrinoConfig `group:"neutrino" namespace:"neutrino"`

	Litecoin *chainConfig `group:"Litecoin" namespace:"litecoin"`
	LtcdMode *btcdConfig  `group:"ltcd" namespace:"ltcd"`

	Autopilot *autoPilotConfig `group:"autopilot" namespace:"autopilot"`

	NoNetBootstrap bool `long:"nobootstrap" description:"If true, then automatic network bootstrapping will not be attempted."`

	NoEncryptWallet bool `long:"noencryptwallet" description:"If set, wallet will be encrypted using the default passphrase."`

	TrickleDelay int `long:"trickledelay" description:"Time in milliseconds between each release of announcements to the network"`
}

// loadConfig initializes and parses the config using a config file and command
// line options.
//
// The configuration proceeds as follows:
// 	1) Start with a default config with sane settings
// 	2) Pre-parse the command line to check for an alternative config file
// 	3) Load configuration file overwriting defaults with any specified options
// 	4) Parse CLI options and overwrite/add any specified options
func loadConfig() (*config, error) {
	defaultCfg := config{
<<<<<<< HEAD
		ConfigFile:          defaultConfigFile,
		DataDir:             defaultDataDir,
		DebugLevel:          defaultLogLevel,
		TLSCertPath:         defaultTLSCertPath,
		TLSKeyPath:          defaultTLSKeyPath,
		AdminMacPath:        defaultAdminMacPath,
		ReadMacPath:         defaultReadMacPath,
		LogDir:              defaultLogDir,
		PeerPort:            defaultPeerPort,
		RPCPort:             defaultRPCPort,
		RESTPort:            defaultRESTPort,
		MaxPendingChannels:  defaultMaxPendingChannels,
		DefaultNumChanConfs: defaultNumChanConfs,
		NoEncryptWallet:     defaultNoEncryptWallet,
		UpnpSupport:         defaultUpnpSupport,
=======
		ConfigFile:   defaultConfigFile,
		DataDir:      defaultDataDir,
		DebugLevel:   defaultLogLevel,
		TLSCertPath:  defaultTLSCertPath,
		TLSKeyPath:   defaultTLSKeyPath,
		AdminMacPath: defaultAdminMacPath,
		ReadMacPath:  defaultReadMacPath,
		LogDir:       defaultLogDir,
		PeerPort:     defaultPeerPort,
		RPCPort:      defaultRPCPort,
		RESTPort:     defaultRESTPort,
>>>>>>> 8cce2ad6
		Bitcoin: &chainConfig{
			MinHTLC:       defaultBitcoinMinHTLCMSat,
			BaseFee:       defaultBitcoinBaseFeeMSat,
			FeeRate:       defaultBitcoinFeeRate,
			TimeLockDelta: defaultBitcoinTimeLockDelta,
			Node:          "btcd",
		},
		BtcdMode: &btcdConfig{
			RPCHost: defaultRPCHost,
			RPCCert: defaultBtcdRPCCertFile,
		},
		BitcoindMode: &bitcoindConfig{
			RPCHost: defaultRPCHost,
		},
		Litecoin: &chainConfig{
			MinHTLC:       defaultLitecoinMinHTLCMSat,
			BaseFee:       defaultLitecoinBaseFeeMSat,
			FeeRate:       defaultLitecoinFeeRate,
			TimeLockDelta: defaultLitecoinTimeLockDelta,
			Node:          "btcd",
		},
		LtcdMode: &btcdConfig{
			RPCHost: defaultRPCHost,
			RPCCert: defaultLtcdRPCCertFile,
		},
		MaxPendingChannels: defaultMaxPendingChannels,
		NoEncryptWallet:    defaultNoEncryptWallet,
		Autopilot: &autoPilotConfig{
			MaxChannels: 5,
			Allocation:  0.6,
		},
		TrickleDelay: defaultTrickleDelay,
	}

	// Pre-parse the command line options to pick up an alternative config
	// file.
	preCfg := defaultCfg
	if _, err := flags.Parse(&preCfg); err != nil {
		return nil, err
	}

	// Show the version and exit if the version flag was specified.
	appName := filepath.Base(os.Args[0])
	appName = strings.TrimSuffix(appName, filepath.Ext(appName))
	usageMessage := fmt.Sprintf("Use %s -h to show usage", appName)
	if preCfg.ShowVersion {
		fmt.Println(appName, "version", version())
		os.Exit(0)
	}

	// Create the home directory if it doesn't already exist.
	funcName := "loadConfig"
	if err := os.MkdirAll(lndHomeDir, 0700); err != nil {
		// Show a nicer error message if it's because a symlink is
		// linked to a directory that does not exist (probably because
		// it's not mounted).
		if e, ok := err.(*os.PathError); ok && os.IsExist(err) {
			if link, lerr := os.Readlink(e.Path); lerr == nil {
				str := "is symlink %s -> %s mounted?"
				err = fmt.Errorf(str, e.Path, link)
			}
		}

		str := "%s: Failed to create home directory: %v"
		err := fmt.Errorf(str, funcName, err)
		fmt.Fprintln(os.Stderr, err)
		return nil, err
	}

	// Next, load any additional configuration options from the file.
	var configFileError error
	cfg := defaultCfg
	if err := flags.IniParse(preCfg.ConfigFile, &cfg); err != nil {
		configFileError = err
	}

	// Finally, parse the remaining command line options again to ensure
	// they take precedence.
	if _, err := flags.Parse(&cfg); err != nil {
		return nil, err
	}

	switch {
	// At this moment, multiple active chains are not supported.
	case cfg.Litecoin.Active && cfg.Bitcoin.Active:
		str := "%s: Currently both Bitcoin and Litecoin cannot be " +
			"active together"
		return nil, fmt.Errorf(str, funcName)

	// Either Bitcoin must be active, or Litecoin must be active.
	// Otherwise, we don't know which chain we're on.
	case !cfg.Bitcoin.Active && !cfg.Litecoin.Active:
		return nil, fmt.Errorf("%s: either bitcoin.active or "+
			"litecoin.active must be set to 1 (true)", funcName)

	case cfg.Litecoin.Active:
		if cfg.Litecoin.SimNet {
			str := "%s: simnet mode for litecoin not currently supported"
			return nil, fmt.Errorf(str, funcName)
		}

		if cfg.Litecoin.TimeLockDelta < minTimeLockDelta {
			return nil, fmt.Errorf("timelockdelta must be at least %v",
				minTimeLockDelta)
		}

		if cfg.Litecoin.Node != "btcd" {
			str := "%s: only ltcd (`btcd`) mode supported for litecoin at this time"
			return nil, fmt.Errorf(str, funcName)
		}

		// The litecoin chain is the current active chain. However
		// throughout the codebase we required chaincfg.Params. So as a
		// temporary hack, we'll mutate the default net params for
		// bitcoin with the litecoin specific information.
		paramCopy := bitcoinTestNetParams
		applyLitecoinParams(&paramCopy)
		activeNetParams = paramCopy

		err := parseRPCParams(cfg.Litecoin, cfg.LtcdMode, litecoinChain,
			funcName)
		if err != nil {
			err := fmt.Errorf("unable to load RPC credentials for "+
				"ltcd: %v", err)
			return nil, err
		}
		cfg.Litecoin.ChainDir = filepath.Join(cfg.DataDir, litecoinChain.String())

		// Finally we'll register the litecoin chain as our current
		// primary chain.
		registeredChains.RegisterPrimaryChain(litecoinChain)

	case cfg.Bitcoin.Active:
		// Multiple networks can't be selected simultaneously.  Count
		// number of network flags passed; assign active network params
		// while we're at it.
		numNets := 0
		if cfg.Bitcoin.TestNet3 {
			numNets++
			activeNetParams = bitcoinTestNetParams
		}
		if cfg.Bitcoin.RegTest {
			numNets++
			activeNetParams = regTestNetParams
		}
		if cfg.Bitcoin.SimNet {
			numNets++
			activeNetParams = bitcoinSimNetParams
		}
		if numNets > 1 {
			str := "%s: The testnet, segnet, and simnet params can't be " +
				"used together -- choose one of the three"
			err := fmt.Errorf(str, funcName)
			return nil, err
		}

		if cfg.Bitcoin.TimeLockDelta < minTimeLockDelta {
			return nil, fmt.Errorf("timelockdelta must be at least %v",
				minTimeLockDelta)
		}

		switch cfg.Bitcoin.Node {
		case "btcd":
			err := parseRPCParams(cfg.Bitcoin, cfg.BtcdMode,
				bitcoinChain, funcName)
			if err != nil {
				err := fmt.Errorf("unable to load RPC "+
					"credentials for btcd: %v", err)
				return nil, err
			}
		case "bitcoind":
			if cfg.Bitcoin.SimNet {
				return nil, fmt.Errorf("%s: bitcoind does not "+
					"support simnet", funcName)
			}
			err := parseRPCParams(cfg.Bitcoin, cfg.BitcoindMode,
				bitcoinChain, funcName)
			if err != nil {
				err := fmt.Errorf("unable to load RPC "+
					"credentials for bitcoind: %v", err)
				return nil, err
			}
		case "neutrino":
			// No need to get RPC parameters.
		}

		cfg.Bitcoin.ChainDir = filepath.Join(cfg.DataDir, bitcoinChain.String())

		// Finally we'll register the bitcoin chain as our current
		// primary chain.
		registeredChains.RegisterPrimaryChain(bitcoinChain)
	}

	// Validate profile port number.
	if cfg.Profile != "" {
		profilePort, err := strconv.Atoi(cfg.Profile)
		if err != nil || profilePort < 1024 || profilePort > 65535 {
			str := "%s: The profile port must be between 1024 and 65535"
			err := fmt.Errorf(str, funcName)
			fmt.Fprintln(os.Stderr, err)
			fmt.Fprintln(os.Stderr, usageMessage)
			return nil, err
		}
	}

	// At this point, we'll save the base data directory in order to ensure
	// we don't store the macaroon database within any of the chain
	// namespaced directories.
	macaroonDatabaseDir = cfg.DataDir

	// If a custom macaroon directory wasn't specified and the data
	// directory has changed from the default path, then we'll also update
	// the path for the macaroons to be generated.
	if cfg.DataDir != defaultDataDir && cfg.AdminMacPath == defaultAdminMacPath {
		cfg.AdminMacPath = filepath.Join(cfg.DataDir, defaultAdminMacFilename)
	}
	if cfg.DataDir != defaultDataDir && cfg.ReadMacPath == defaultReadMacPath {
		cfg.ReadMacPath = filepath.Join(cfg.DataDir, defaultReadMacFilename)
	}

	// Append the network type to the data directory so it is "namespaced"
	// per network. In addition to the block database, there are other
	// pieces of data that are saved to disk such as address manager state.
	// All data is specific to a network, so namespacing the data directory
	// means each individual piece of serialized data does not have to
	// worry about changing names per network and such.
	// TODO(roasbeef): when we go full multi-chain remove the additional
	// namespacing on the target chain.
	cfg.DataDir = cleanAndExpandPath(cfg.DataDir)
	cfg.DataDir = filepath.Join(cfg.DataDir, activeNetParams.Name)
	cfg.DataDir = filepath.Join(cfg.DataDir,
		registeredChains.primaryChain.String())

	// Append the network type to the log directory so it is "namespaced"
	// per network in the same fashion as the data directory.
	cfg.LogDir = cleanAndExpandPath(cfg.LogDir)
	cfg.LogDir = filepath.Join(cfg.LogDir, activeNetParams.Name)
	cfg.LogDir = filepath.Join(cfg.LogDir,
		registeredChains.primaryChain.String())

	// Ensure that the paths to the TLS key and certificate files are
	// expanded and cleaned.
	cfg.TLSCertPath = cleanAndExpandPath(cfg.TLSCertPath)
	cfg.TLSKeyPath = cleanAndExpandPath(cfg.TLSKeyPath)

	// Initialize logging at the default logging level.
	initLogRotator(filepath.Join(cfg.LogDir, defaultLogFilename))

	// Parse, validate, and set debug log level(s).
	if err := parseAndSetDebugLevels(cfg.DebugLevel); err != nil {
		err := fmt.Errorf("%s: %v", funcName, err.Error())
		fmt.Fprintln(os.Stderr, err)
		fmt.Fprintln(os.Stderr, usageMessage)
		return nil, err
	}

	// Warn about missing config file only after all other configuration is
	// done.  This prevents the warning on help messages and invalid
	// options.  Note this should go directly before the return.
	if configFileError != nil {
		ltndLog.Warnf("%v", configFileError)
	}

	return &cfg, nil
}

// cleanAndExpandPath expands environment variables and leading ~ in the
// passed path, cleans the result, and returns it.
// This function is taken from https://github.com/btcsuite/btcd
func cleanAndExpandPath(path string) string {
	// Expand initial ~ to OS specific home directory.
	if strings.HasPrefix(path, "~") {
		homeDir := filepath.Dir(lndHomeDir)
		path = strings.Replace(path, "~", homeDir, 1)
	}

	// NOTE: The os.ExpandEnv doesn't work with Windows-style %VARIABLE%,
	// but the variables can still be expanded via POSIX-style $VARIABLE.
	return filepath.Clean(os.ExpandEnv(path))
}

// parseAndSetDebugLevels attempts to parse the specified debug level and set
// the levels accordingly. An appropriate error is returned if anything is
// invalid.
func parseAndSetDebugLevels(debugLevel string) error {
	// When the specified string doesn't have any delimiters, treat it as
	// the log level for all subsystems.
	if !strings.Contains(debugLevel, ",") && !strings.Contains(debugLevel, "=") {
		// Validate debug log level.
		if !validLogLevel(debugLevel) {
			str := "The specified debug level [%v] is invalid"
			return fmt.Errorf(str, debugLevel)
		}

		// Change the logging level for all subsystems.
		setLogLevels(debugLevel)

		return nil
	}

	// Split the specified string into subsystem/level pairs while detecting
	// issues and update the log levels accordingly.
	for _, logLevelPair := range strings.Split(debugLevel, ",") {
		if !strings.Contains(logLevelPair, "=") {
			str := "The specified debug level contains an invalid " +
				"subsystem/level pair [%v]"
			return fmt.Errorf(str, logLevelPair)
		}

		// Extract the specified subsystem and log level.
		fields := strings.Split(logLevelPair, "=")
		subsysID, logLevel := fields[0], fields[1]

		// Validate subsystem.
		if _, exists := subsystemLoggers[subsysID]; !exists {
			str := "The specified subsystem [%v] is invalid -- " +
				"supported subsytems %v"
			return fmt.Errorf(str, subsysID, supportedSubsystems())
		}

		// Validate log level.
		if !validLogLevel(logLevel) {
			str := "The specified debug level [%v] is invalid"
			return fmt.Errorf(str, logLevel)
		}

		setLogLevel(subsysID, logLevel)
	}

	return nil
}

// validLogLevel returns whether or not logLevel is a valid debug log level.
func validLogLevel(logLevel string) bool {
	switch logLevel {
	case "trace":
		fallthrough
	case "debug":
		fallthrough
	case "info":
		fallthrough
	case "warn":
		fallthrough
	case "error":
		fallthrough
	case "critical":
		return true
	}
	return false
}

// supportedSubsystems returns a sorted slice of the supported subsystems for
// logging purposes.
func supportedSubsystems() []string {
	// Convert the subsystemLoggers map keys to a slice.
	subsystems := make([]string, 0, len(subsystemLoggers))
	for subsysID := range subsystemLoggers {
		subsystems = append(subsystems, subsysID)
	}

	// Sort the subsystems for stable display.
	sort.Strings(subsystems)
	return subsystems
}

// noiseDial is a factory function which creates a connmgr compliant dialing
// function by returning a closure which includes the server's identity key.
func noiseDial(idPriv *btcec.PrivateKey) func(net.Addr) (net.Conn, error) {
	return func(a net.Addr) (net.Conn, error) {
		lnAddr := a.(*lnwire.NetAddress)
		return brontide.Dial(idPriv, lnAddr)
	}
}

func parseRPCParams(cConfig *chainConfig, nodeConfig interface{}, net chainCode,
	funcName string) error {
	// If the configuration has already set the RPCUser and RPCPass, and
	// if we're either not using bitcoind mode or the ZMQ path is already
	// specified, we can return.
	switch conf := nodeConfig.(type) {
	case *btcdConfig:
		if conf.RPCUser != "" || conf.RPCPass != "" {
			return nil
		}
	case *bitcoindConfig:
		if conf.RPCUser != "" || conf.RPCPass != "" || conf.ZMQPath != "" {
			return nil
		}
	}

	// If we're in simnet mode, then the running btcd instance won't read
	// the RPC credentials from the configuration. So if lnd wasn't
	// specified the parameters, then we won't be able to start.
	if cConfig.SimNet {
		str := "%v: rpcuser and rpcpass must be set to your btcd " +
			"node's RPC parameters for simnet mode"
		return fmt.Errorf(str, funcName)
	}

	var daemonName, homeDir, confFile string
	switch net {
	case bitcoinChain:
		switch cConfig.Node {
		case "btcd":
			daemonName = "btcd"
			homeDir = btcdHomeDir
			confFile = "btcd"
		case "bitcoind":
			daemonName = "bitcoind"
			homeDir = bitcoindHomeDir
			confFile = "bitcoin"
		}
	case litecoinChain:
		switch cConfig.Node {
		case "btcd":
			daemonName = "ltcd"
			homeDir = ltcdHomeDir
			confFile = "ltcd"
		case "bitcoind":
			return fmt.Errorf("bitcoind mode doesn't work with Litecoin yet")
		}
	}

	fmt.Println("Attempting automatic RPC configuration to " + daemonName)

	confFile = filepath.Join(homeDir, fmt.Sprintf("%v.conf", confFile))
	switch cConfig.Node {
	case "btcd":
		nConf := nodeConfig.(*btcdConfig)
		rpcUser, rpcPass, err := extractBtcdRPCParams(confFile)
		if err != nil {
			return fmt.Errorf("unable to extract RPC credentials:"+
				" %v, cannot start w/o RPC connection",
				err)
		}
		nConf.RPCUser, nConf.RPCPass = rpcUser, rpcPass
	case "bitcoind":
		nConf := nodeConfig.(*bitcoindConfig)
		rpcUser, rpcPass, zmqPath, err := extractBitcoindRPCParams(confFile)
		if err != nil {
			return fmt.Errorf("unable to extract RPC credentials:"+
				" %v, cannot start w/o RPC connection",
				err)
		}
		nConf.RPCUser, nConf.RPCPass, nConf.ZMQPath = rpcUser, rpcPass, zmqPath
	}

	fmt.Printf("Automatically obtained %v's RPC credentials\n", daemonName)
	return nil
}

// extractBtcdRPCParams attempts to extract the RPC credentials for an existing
// btcd instance. The passed path is expected to be the location of btcd's
// application data directory on the target system.
func extractBtcdRPCParams(btcdConfigPath string) (string, string, error) {
	// First, we'll open up the btcd configuration file found at the target
	// destination.
	btcdConfigFile, err := os.Open(btcdConfigPath)
	if err != nil {
		return "", "", err
	}
	defer btcdConfigFile.Close()

	// With the file open extract the contents of the configuration file so
	// we can attempt to locate the RPC credentials.
	configContents, err := ioutil.ReadAll(btcdConfigFile)
	if err != nil {
		return "", "", err
	}

	// Attempt to locate the RPC user using a regular expression. If we
	// don't have a match for our regular expression then we'll exit with
	// an error.
	rpcUserRegexp, err := regexp.Compile(`(?m)^\s*rpcuser=([^\s]+)`)
	if err != nil {
		return "", "", err
	}
	userSubmatches := rpcUserRegexp.FindSubmatch(configContents)
	if userSubmatches == nil {
		return "", "", fmt.Errorf("unable to find rpcuser in config")
	}

	// Similarly, we'll use another regular expression to find the set
	// rpcpass (if any). If we can't find the pass, then we'll exit with an
	// error.
	rpcPassRegexp, err := regexp.Compile(`(?m)^\s*rpcpass=([^\s]+)`)
	if err != nil {
		return "", "", err
	}
	passSubmatches := rpcPassRegexp.FindSubmatch(configContents)
	if passSubmatches == nil {
		return "", "", fmt.Errorf("unable to find rpcuser in config")
	}

	return string(userSubmatches[1]), string(passSubmatches[1]), nil
}

// extractBitcoindParams attempts to extract the RPC credentials for an
// existing bitcoind node instance. The passed path is expected to be the
// location of bitcoind's bitcoin.conf on the target system. The routine looks
// for a cookie first, optionally following the datadir configuration option in
// the bitcoin.conf. If it doesn't find one, it looks for rpcuser/rpcpassword.
func extractBitcoindRPCParams(bitcoindConfigPath string) (string, string, string, error) {

	// First, we'll open up the bitcoind configuration file found at the
	// target destination.
	bitcoindConfigFile, err := os.Open(bitcoindConfigPath)
	if err != nil {
		return "", "", "", err
	}
	defer bitcoindConfigFile.Close()

	// With the file open extract the contents of the configuration file so
	// we can attempt to locate the RPC credentials.
	configContents, err := ioutil.ReadAll(bitcoindConfigFile)
	if err != nil {
		return "", "", "", err
	}

	// First, we look for the ZMQ path for raw blocks. If raw transactions
	// are sent over this interface, we can also get unconfirmed txs.
	zmqPathRE, err := regexp.Compile(`(?m)^\s*zmqpubrawblock=([^\s]+)`)
	if err != nil {
		return "", "", "", err
	}
	zmqPathSubmatches := zmqPathRE.FindSubmatch(configContents)
	if len(zmqPathSubmatches) < 2 {
		return "", "", "", fmt.Errorf("unable to find zmqpubrawblock in config")
	}

	// Next, we'll try to find an auth cookie. We need to detect the chain
	// by seeing if one is specified in the configuration file.
	dataDir := path.Dir(bitcoindConfigPath)
	dataDirRE, err := regexp.Compile(`(?m)^\s*datadir=([^\s]+)`)
	if err != nil {
		return "", "", "", err
	}
	dataDirSubmatches := dataDirRE.FindSubmatch(configContents)
	if dataDirSubmatches != nil {
		dataDir = string(dataDirSubmatches[1])
	}

	chainDir := "/"
	netRE, err := regexp.Compile(`(?m)^\s*(testnet|regtest)=[\d]+`)
	if err != nil {
		return "", "", "", err
	}
	netSubmatches := netRE.FindSubmatch(configContents)
	if netSubmatches != nil {
		switch string(netSubmatches[1]) {
		case "testnet":
			chainDir = "/testnet3/"
		case "regtest":
			chainDir = "/regtest/"
		}
	}

	cookie, err := ioutil.ReadFile(dataDir + chainDir + ".cookie")
	if err == nil {
		splitCookie := strings.Split(string(cookie), ":")
		if len(splitCookie) == 2 {
			return splitCookie[0], splitCookie[1],
				string(zmqPathSubmatches[1]), nil
		}
	}

	// We didn't find a cookie, so we attempt to locate the RPC user using
	// a regular expression. If we  don't have a match for our regular
	// expression then we'll exit with an error.
	rpcUserRegexp, err := regexp.Compile(`(?m)^\s*rpcuser=([^\s]+)`)
	if err != nil {
		return "", "", "", err
	}
	userSubmatches := rpcUserRegexp.FindSubmatch(configContents)
	if userSubmatches == nil {
		return "", "", "", fmt.Errorf("unable to find rpcuser in config")
	}

	// Similarly, we'll use another regular expression to find the set
	// rpcpass (if any). If we can't find the pass, then we'll exit with an
	// error.
	rpcPassRegexp, err := regexp.Compile(`(?m)^\s*rpcpassword=([^\s]+)`)
	if err != nil {
		return "", "", "", err
	}
	passSubmatches := rpcPassRegexp.FindSubmatch(configContents)
	if passSubmatches == nil {
		return "", "", "", fmt.Errorf("unable to find rpcpassword in config")
	}

	return string(userSubmatches[1]), string(passSubmatches[1]),
		string(zmqPathSubmatches[1]), nil
}<|MERGE_RESOLUTION|>--- conflicted
+++ resolved
@@ -186,23 +186,6 @@
 // 	4) Parse CLI options and overwrite/add any specified options
 func loadConfig() (*config, error) {
 	defaultCfg := config{
-<<<<<<< HEAD
-		ConfigFile:          defaultConfigFile,
-		DataDir:             defaultDataDir,
-		DebugLevel:          defaultLogLevel,
-		TLSCertPath:         defaultTLSCertPath,
-		TLSKeyPath:          defaultTLSKeyPath,
-		AdminMacPath:        defaultAdminMacPath,
-		ReadMacPath:         defaultReadMacPath,
-		LogDir:              defaultLogDir,
-		PeerPort:            defaultPeerPort,
-		RPCPort:             defaultRPCPort,
-		RESTPort:            defaultRESTPort,
-		MaxPendingChannels:  defaultMaxPendingChannels,
-		DefaultNumChanConfs: defaultNumChanConfs,
-		NoEncryptWallet:     defaultNoEncryptWallet,
-		UpnpSupport:         defaultUpnpSupport,
-=======
 		ConfigFile:   defaultConfigFile,
 		DataDir:      defaultDataDir,
 		DebugLevel:   defaultLogLevel,
@@ -214,7 +197,7 @@
 		PeerPort:     defaultPeerPort,
 		RPCPort:      defaultRPCPort,
 		RESTPort:     defaultRESTPort,
->>>>>>> 8cce2ad6
+		UpnpSupport:  defaultUpnpSupport,
 		Bitcoin: &chainConfig{
 			MinHTLC:       defaultBitcoinMinHTLCMSat,
 			BaseFee:       defaultBitcoinBaseFeeMSat,
