--- conflicted
+++ resolved
@@ -504,24 +504,14 @@
 		}
 	}
 	
-<<<<<<< HEAD
-        // If default config has changed, check if file exist
-	if configFilePath != defaultConfigFile {
-		if _, err := os.Stat(configFilePath); os.IsNotExist(err) {
-			return nil, fmt.Errorf("arg config file does not exist in %s", configFilePath)
-		}
-	}
-	
-=======
-      // If user supplied alternative config, check if it exists.
-	if configFilePath != defaultConfigFile {
+  // If user supplied alternative config, check if it exists.
+	if configFilePath != DefaultConfigFile {
 		if _, err := os.Stat(configFilePath); os.IsNotExist(err) {
 			return nil, fmt.Errorf("command line config file does not exist " +
 					       "in %s", configFilePath)
 		}
 	}
-
->>>>>>> ffe4eb73
+  
 	// Next, load any additional configuration options from the file.
 	var configFileError error
 	cfg := preCfg
