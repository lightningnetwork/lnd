--- conflicted
+++ resolved
@@ -155,11 +155,10 @@
 * [Reduce the number of parallel itest runs to 2 on
   ARM](https://github.com/lightningnetwork/lnd/pull/5731).
 
-<<<<<<< HEAD
 * [Upgraded miekg/dns to improve the security posture](https://github.com/lightningnetwork/lnd/pull/5714)
-=======
+
 * [Fix Travis itest parallelism](https://github.com/lightningnetwork/lnd/pull/5734)
->>>>>>> 15ec974b
+
 
 ## Documentation
 
