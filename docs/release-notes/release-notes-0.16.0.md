--- conflicted
+++ resolved
@@ -22,9 +22,6 @@
 * Carla Kirk-Cohen
 * ErikEk
 * Olaoluwa Osuntokun
-<<<<<<< HEAD
+* Oliver Gugger
 * Maurice Poirrier
-* Greg Weber
-=======
-* Oliver Gugger
->>>>>>> 87f4f03f
+* Greg Weber