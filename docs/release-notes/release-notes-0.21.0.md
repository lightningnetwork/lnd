# Release Notes
- [Bug Fixes](#bug-fixes)
- [New Features](#new-features)
    - [Functional Enhancements](#functional-enhancements)
    - [RPC Additions](#rpc-additions)
    - [lncli Additions](#lncli-additions)
- [Improvements](#improvements)
    - [Functional Updates](#functional-updates)
    - [RPC Updates](#rpc-updates)
    - [lncli Updates](#lncli-updates)
    - [Breaking Changes](#breaking-changes)
    - [Performance Improvements](#performance-improvements)
    - [Deprecations](#deprecations)
- [Technical and Architectural Updates](#technical-and-architectural-updates)
    - [BOLT Spec Updates](#bolt-spec-updates)
    - [Testing](#testing)
    - [Database](#database)
    - [Code Health](#code-health)
    - [Tooling and Documentation](#tooling-and-documentation)
- [Contributors (Alphabetical Order)](#contributors)

# Bug Fixes

- Chain notifier RPCs now [return the gRPC `Unavailable`
  status](https://github.com/lightningnetwork/lnd/pull/10352) while the
  sub-server is still starting. This allows clients to reliably detect the
  transient condition and retry without brittle string matching.

# New Features

- Basic Support for [onion messaging forwarding](https://github.com/lightningnetwork/lnd/pull/9868) 
  consisting of a new message type, `OnionMessage`. This includes the message's
  definition, comprising a path key and an onion blob, along with the necessary
  serialization and deserialization logic for peer-to-peer communication.

## Functional Enhancements

## RPC Additions

## lncli Additions

# Improvements
## Functional Updates

* [Added support](https://github.com/lightningnetwork/lnd/pull/9432) for the
  `upfront-shutdown-address` configuration in `lnd.conf`, allowing users to
  specify an address for cooperative channel closures where funds will be sent.
  This applies to both funders and fundees, with the ability to override the
  value during channel opening or acceptance.

## RPC Updates

## lncli Updates

## Breaking Changes

## Performance Improvements

## Deprecations

# Technical and Architectural Updates
## BOLT Spec Updates

## Testing

## Database

* Freeze the [graph SQL migration 
  code](https://github.com/lightningnetwork/lnd/pull/10338) to prevent the 
  need for maintenance as the sqlc code evolves. 

## Code Health

## Tooling and Documentation

# Contributors (Alphabetical Order)

<<<<<<< HEAD
* Boris Nagaev
* Elle Mouton
=======
* Elle Mouton
* Nishant Bansal
>>>>>>> 36fb79ec
<|MERGE_RESOLUTION|>--- conflicted
+++ resolved
@@ -75,10 +75,6 @@
 
 # Contributors (Alphabetical Order)
 
-<<<<<<< HEAD
 * Boris Nagaev
 * Elle Mouton
-=======
-* Elle Mouton
-* Nishant Bansal
->>>>>>> 36fb79ec
+* Nishant Bansal