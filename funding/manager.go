--- conflicted
+++ resolved
@@ -1488,19 +1488,12 @@
 	if msg.DustLimit > maxDustLimit {
 		maxDustLimit = msg.DustLimit
 	}
-<<<<<<< HEAD
+
+	/*
+	 * OBD TODO(Ben, Wxf): must check the remote channel reserve in certain asset, not only bitcoin.
+	 */
 	chanReserve := f.cfg.RequiredRemoteChanReserve(msg.AssetId, amt, maxDustLimit)
-=======
-	amt:=uint64(assetAmt)
-	if msg.AssetId==omnicore.BtcAssetId{
-		amt=uint64(btcAmt)
-	}
-	
-	/*
-	 * OBD TODO(Ben, Wxf): must check the remote channel reserve in certain asset, not only bitcoin. 
-	 */
-	chanReserve := f.cfg.RequiredRemoteChanReserve(amt, maxDustLimit)
->>>>>>> ac8e7249
+
 	if acceptorResp.Reserve != 0 {
 		chanReserve = acceptorResp.Reserve
 	}
@@ -1511,14 +1504,11 @@
 		remoteMaxValue = acceptorResp.InFlightTotal
 	}
 
-<<<<<<< HEAD
-	maxHtlcs := f.cfg.RequiredRemoteMaxHTLCs(amt)
-=======
 	/*
 	 * OBD TODO(Ben, Wxf): the maxHTLC MUST be asset amount, not the bitcoin amount. MUST consistent to the minHTLC below.
 	 */
-	maxHtlcs := f.cfg.RequiredRemoteMaxHTLCs(btcAmt)
->>>>>>> ac8e7249
+	maxHtlcs := f.cfg.RequiredRemoteMaxHTLCs(amt)
+
 	if acceptorResp.HtlcLimit != 0 {
 		maxHtlcs = acceptorResp.HtlcLimit
 	}
@@ -1528,7 +1518,7 @@
 	 */
 	// Default to our default minimum hltc value, replacing it with the
 	// channel acceptor's value if it is set.
-	minHtlc := omnicore.LoadDefaultMinHtlc(msg.AssetId, f.cfg.DefaultMinHtlcIn)
+	minHtlc :=f.cfg.GetDefaultMinHtlc(msg.AssetId)
 	if acceptorResp.MinHtlcIn != 0 {
 		minHtlc = acceptorResp.MinHtlcIn
 	}
