package input_test

import (
	"testing"

	"github.com/btcsuite/btcd/blockchain"
	"github.com/btcsuite/btcd/btcec/v2"
	"github.com/btcsuite/btcd/btcutil"
	"github.com/btcsuite/btcd/chaincfg"
	"github.com/btcsuite/btcd/chaincfg/chainhash"
	"github.com/btcsuite/btcd/txscript"
	"github.com/btcsuite/btcd/wire"
	"github.com/lightningnetwork/lnd/channeldb"
	"github.com/lightningnetwork/lnd/fn"
	"github.com/lightningnetwork/lnd/input"
	"github.com/lightningnetwork/lnd/keychain"
	"github.com/lightningnetwork/lnd/lnwallet"
	"github.com/stretchr/testify/require"
)

const (
	testCSVDelay = (1 << 31) - 1

	testCLTVExpiry = 500000000

	// maxDERSignatureSize is the largest possible DER-encoded signature
	// without the trailing sighash flag.
	maxDERSignatureSize = 72

	// maxSchnorrSignature is the largest possilbe schnorr sig w/o a non
	// default sighash.
	maxSchnorrSignatureSize = 64

	testAmt = btcutil.MaxSatoshi
)

var (
	testPubkeyBytes = make([]byte, 33)

	testHash160  = make([]byte, 20)
	testPreimage = make([]byte, 32)

	// testPubkey is a pubkey used in script size calculation.
	testPubkey = &btcec.PublicKey{}

	testPrivkey, _ = btcec.PrivKeyFromBytes(make([]byte, 32))

	testTx = wire.NewMsgTx(2)

	testOutPoint = wire.OutPoint{
		Hash:  chainhash.Hash{},
		Index: 1,
	}
)

// TestTxWeightEstimator tests that transaction weight estimates are calculated
// correctly by comparing against an actual (though invalid) transaction
// matching the template.
func TestTxWeightEstimator(t *testing.T) {
	netParams := &chaincfg.MainNetParams

	p2pkhAddr, err := btcutil.NewAddressPubKeyHash(
		make([]byte, 20), netParams)
	require.NoError(t, err, "Failed to generate address")
	p2pkhScript, err := txscript.PayToAddrScript(p2pkhAddr)
	require.NoError(t, err, "Failed to generate scriptPubKey")

	p2wkhAddr, err := btcutil.NewAddressWitnessPubKeyHash(
		make([]byte, 20), netParams)
	require.NoError(t, err, "Failed to generate address")
	p2wkhScript, err := txscript.PayToAddrScript(p2wkhAddr)
	require.NoError(t, err, "Failed to generate scriptPubKey")

	p2wshAddr, err := btcutil.NewAddressWitnessScriptHash(
		make([]byte, 32), netParams)
	require.NoError(t, err, "Failed to generate address")
	p2wshScript, err := txscript.PayToAddrScript(p2wshAddr)
	require.NoError(t, err, "Failed to generate scriptPubKey")

	p2shAddr, err := btcutil.NewAddressScriptHash([]byte{0}, netParams)
	require.NoError(t, err, "Failed to generate address")
	p2shScript, err := txscript.PayToAddrScript(p2shAddr)
	require.NoError(t, err, "Failed to generate scriptPubKey")

	testCases := []struct {
		numP2PKHInputs       int
		numP2WKHInputs       int
		numP2WSHInputs       int
		numNestedP2WKHInputs int
		numNestedP2WSHInputs int
		numP2PKHOutputs      int
		numP2WKHOutputs      int
		numP2WSHOutputs      int
		numP2SHOutputs       int
	}{
		// Assert base txn size.
		{},

		// Assert single input/output sizes.
		{
			numP2PKHInputs: 1,
		},
		{
			numP2WKHInputs: 1,
		},
		{
			numP2WSHInputs: 1,
		},
		{
			numNestedP2WKHInputs: 1,
		},
		{
			numNestedP2WSHInputs: 1,
		},
		{
			numP2WKHOutputs: 1,
		},
		{
			numP2PKHOutputs: 1,
		},
		{
			numP2WSHOutputs: 1,
		},
		{
			numP2SHOutputs: 1,
		},

		// Assert each input/output increments input/output counts.
		{
			numP2PKHInputs: 253,
		},
		{
			numP2WKHInputs: 253,
		},
		{
			numP2WSHInputs: 253,
		},
		{
			numNestedP2WKHInputs: 253,
		},
		{
			numNestedP2WSHInputs: 253,
		},
		{
			numP2WKHOutputs: 253,
		},
		{
			numP2PKHOutputs: 253,
		},
		{
			numP2WSHOutputs: 253,
		},
		{
			numP2SHOutputs: 253,
		},

		// Assert basic combinations of inputs and outputs.
		{
			numP2PKHInputs:  1,
			numP2PKHOutputs: 2,
		},
		{
			numP2PKHInputs:  1,
			numP2WKHInputs:  1,
			numP2WKHOutputs: 1,
			numP2WSHOutputs: 1,
		},
		{
			numP2WKHInputs:  1,
			numP2WKHOutputs: 1,
			numP2WSHOutputs: 1,
		},
		{
			numP2WKHInputs:  2,
			numP2WKHOutputs: 1,
			numP2WSHOutputs: 1,
		},
		{
			numP2WSHInputs:  1,
			numP2WKHOutputs: 1,
		},
		{
			numP2PKHInputs: 1,
			numP2SHOutputs: 1,
		},
		{
			numNestedP2WKHInputs: 1,
			numP2WKHOutputs:      1,
		},
		{
			numNestedP2WSHInputs: 1,
			numP2WKHOutputs:      1,
		},

		// Assert disparate input/output types increment total
		// input/output counts.
		{
			numP2PKHInputs:       50,
			numP2WKHInputs:       50,
			numP2WSHInputs:       51,
			numNestedP2WKHInputs: 51,
			numNestedP2WSHInputs: 51,
			numP2WKHOutputs:      1,
		},
		{
			numP2WKHInputs:  1,
			numP2WKHOutputs: 63,
			numP2PKHOutputs: 63,
			numP2WSHOutputs: 63,
			numP2SHOutputs:  64,
		},
		{
			numP2PKHInputs:       50,
			numP2WKHInputs:       50,
			numP2WSHInputs:       51,
			numNestedP2WKHInputs: 51,
			numNestedP2WSHInputs: 51,
			numP2WKHOutputs:      63,
			numP2PKHOutputs:      63,
			numP2WSHOutputs:      63,
			numP2SHOutputs:       64,
		},
	}

	for i, test := range testCases {
		var weightEstimate input.TxWeightEstimator
		tx := wire.NewMsgTx(1)

		for j := 0; j < test.numP2PKHInputs; j++ {
			weightEstimate.AddP2PKHInput()

			signature := make([]byte, maxDERSignatureSize+1)
			compressedPubKey := make([]byte, 33)
			scriptSig, err := txscript.NewScriptBuilder().AddData(signature).
				AddData(compressedPubKey).Script()
			if err != nil {
				t.Fatalf("Failed to generate scriptSig: %v", err)
			}

			tx.AddTxIn(&wire.TxIn{SignatureScript: scriptSig})
		}
		for j := 0; j < test.numP2WKHInputs; j++ {
			weightEstimate.AddP2WKHInput()

			signature := make([]byte, maxDERSignatureSize+1)
			compressedPubKey := make([]byte, 33)
			witness := wire.TxWitness{signature, compressedPubKey}
			tx.AddTxIn(&wire.TxIn{Witness: witness})
		}
		for j := 0; j < test.numP2WSHInputs; j++ {
			weightEstimate.AddWitnessInput(42)

			witnessScript := make([]byte, 40)
			witness := wire.TxWitness{witnessScript}
			tx.AddTxIn(&wire.TxIn{Witness: witness})
		}
		for j := 0; j < test.numNestedP2WKHInputs; j++ {
			weightEstimate.AddNestedP2WKHInput()

			signature := make([]byte, maxDERSignatureSize+1)
			compressedPubKey := make([]byte, 33)
			witness := wire.TxWitness{signature, compressedPubKey}
			scriptSig, err := txscript.NewScriptBuilder().AddData(p2wkhScript).
				Script()
			if err != nil {
				t.Fatalf("Failed to generate scriptSig: %v", err)
			}

			tx.AddTxIn(&wire.TxIn{SignatureScript: scriptSig, Witness: witness})
		}
		for j := 0; j < test.numNestedP2WSHInputs; j++ {
			weightEstimate.AddNestedP2WSHInput(42)

			witnessScript := make([]byte, 40)
			witness := wire.TxWitness{witnessScript}
			scriptSig, err := txscript.NewScriptBuilder().AddData(p2wshScript).
				Script()
			if err != nil {
				t.Fatalf("Failed to generate scriptSig: %v", err)
			}

			tx.AddTxIn(&wire.TxIn{SignatureScript: scriptSig, Witness: witness})
		}
		for j := 0; j < test.numP2PKHOutputs; j++ {
			weightEstimate.AddP2PKHOutput()
			tx.AddTxOut(&wire.TxOut{PkScript: p2pkhScript})
		}
		for j := 0; j < test.numP2WKHOutputs; j++ {
			weightEstimate.AddP2WKHOutput()
			tx.AddTxOut(&wire.TxOut{PkScript: p2wkhScript})
		}
		for j := 0; j < test.numP2WSHOutputs; j++ {
			weightEstimate.AddP2WSHOutput()
			tx.AddTxOut(&wire.TxOut{PkScript: p2wshScript})
		}
		for j := 0; j < test.numP2SHOutputs; j++ {
			weightEstimate.AddP2SHOutput()
			tx.AddTxOut(&wire.TxOut{PkScript: p2shScript})
		}

		expectedWeight := blockchain.GetTransactionWeight(btcutil.NewTx(tx))
		if weightEstimate.Weight() != int(expectedWeight) {
			t.Errorf("Case %d: Got wrong weight: expected %d, got %d",
				i, expectedWeight, weightEstimate.Weight())
		}
	}
}

type maxDERSignature struct{}

func (s *maxDERSignature) Serialize() []byte {
	// Always return worst-case signature length, excluding the one byte
	// sighash flag.
	return make([]byte, maxDERSignatureSize)
}

func (s *maxDERSignature) Verify(_ []byte, _ *btcec.PublicKey) bool {
	return true
}

type maxSchnorrSignature struct{}

func (s *maxSchnorrSignature) Serialize() []byte {
	// Always return worst-case signature length, including a non-default
	// sighash type.
	return make([]byte, maxSchnorrSignatureSize)
}

func (s *maxSchnorrSignature) Verify(_ []byte, _ *btcec.PublicKey) bool {
	return true
}

// dummySigner is a fake signer used for size (upper bound) calculations.
type dummySigner struct {
	input.Signer
}

// SignOutputRaw generates a signature for the passed transaction according to
// the data within the passed SignDescriptor.
func (s *dummySigner) SignOutputRaw(tx *wire.MsgTx,
	signDesc *input.SignDescriptor) (input.Signature, error) {

	switch signDesc.SignMethod {
	case input.TaprootKeySpendBIP0086SignMethod:
		fallthrough
	case input.TaprootKeySpendSignMethod:
		fallthrough
	case input.TaprootScriptSpendSignMethod:
		return &maxSchnorrSignature{}, nil
	}

	return &maxDERSignature{}, nil
}

type witnessSizeTest struct {
	name       string
	expSize    int
	genWitness func(t *testing.T) wire.TxWitness
}

var witnessSizeTests = []witnessSizeTest{
	{
		name:    "funding",
		expSize: input.MultiSigWitnessSize,
		genWitness: func(t *testing.T) wire.TxWitness {
			witnessScript, _, err := input.GenFundingPkScript(
				testPubkeyBytes, testPubkeyBytes, 1,
			)
			if err != nil {
				t.Fatal(err)
			}

			return input.SpendMultiSig(
				witnessScript,
				testPubkeyBytes, &maxDERSignature{},
				testPubkeyBytes, &maxDERSignature{},
			)
		},
	},
	{
		name:    "to local timeout",
		expSize: input.ToLocalTimeoutWitnessSize,
		genWitness: func(t *testing.T) wire.TxWitness {
			witnessScript, err := input.CommitScriptToSelf(
				testCSVDelay, testPubkey, testPubkey,
			)
			if err != nil {
				t.Fatal(err)
			}

			signDesc := &input.SignDescriptor{
				WitnessScript: witnessScript,
			}

			witness, err := input.CommitSpendTimeout(
				&dummySigner{}, signDesc, testTx,
			)
			if err != nil {
				t.Fatal(err)
			}

			return witness
		},
	},
	{
		name:    "to local revoke",
		expSize: input.ToLocalPenaltyWitnessSize,
		genWitness: func(t *testing.T) wire.TxWitness {
			witnessScript, err := input.CommitScriptToSelf(
				testCSVDelay, testPubkey, testPubkey,
			)
			if err != nil {
				t.Fatal(err)
			}

			signDesc := &input.SignDescriptor{
				WitnessScript: witnessScript,
			}

			witness, err := input.CommitSpendRevoke(
				&dummySigner{}, signDesc, testTx,
			)
			if err != nil {
				t.Fatal(err)
			}

			return witness
		},
	},
	{
		name:    "to remote confirmed",
		expSize: input.ToRemoteConfirmedWitnessSize,
		genWitness: func(t *testing.T) wire.TxWitness {
			witScript, err := input.CommitScriptToRemoteConfirmed(
				testPubkey,
			)
			if err != nil {
				t.Fatal(err)
			}

			signDesc := &input.SignDescriptor{
				WitnessScript: witScript,
				KeyDesc: keychain.KeyDescriptor{
					PubKey: testPubkey,
				},
			}

			witness, err := input.CommitSpendToRemoteConfirmed(
				&dummySigner{}, signDesc, testTx,
			)
			if err != nil {
				t.Fatal(err)
			}

			return witness
		},
	},
	{
		name:    "anchor",
		expSize: input.AnchorWitnessSize,
		genWitness: func(t *testing.T) wire.TxWitness {
			witScript, err := input.CommitScriptAnchor(
				testPubkey,
			)
			if err != nil {
				t.Fatal(err)
			}

			signDesc := &input.SignDescriptor{
				WitnessScript: witScript,
				KeyDesc: keychain.KeyDescriptor{
					PubKey: testPubkey,
				},
			}

			witness, err := input.CommitSpendAnchor(
				&dummySigner{}, signDesc, testTx,
			)
			if err != nil {
				t.Fatal(err)
			}

			return witness
		},
	},
	{
		name:    "anchor anyone",
		expSize: 43,
		genWitness: func(t *testing.T) wire.TxWitness {
			witScript, err := input.CommitScriptAnchor(
				testPubkey,
			)
			if err != nil {
				t.Fatal(err)
			}

			witness, _ := input.CommitSpendAnchorAnyone(witScript)

			return witness
		},
	},
	{
		name:    "offered htlc revoke",
		expSize: input.OfferedHtlcPenaltyWitnessSize,
		genWitness: func(t *testing.T) wire.TxWitness {
			witScript, err := input.SenderHTLCScript(
				testPubkey, testPubkey, testPubkey,
				testHash160, false,
			)
			if err != nil {
				t.Fatal(err)
			}

			signDesc := &input.SignDescriptor{
				WitnessScript: witScript,
				KeyDesc: keychain.KeyDescriptor{
					PubKey: testPubkey,
				},
				DoubleTweak: testPrivkey,
			}

			witness, err := input.SenderHtlcSpendRevoke(
				&dummySigner{}, signDesc, testTx,
			)
			if err != nil {
				t.Fatal(err)
			}

			return witness
		},
	},
	{
		name:    "offered htlc revoke confirmed",
		expSize: input.OfferedHtlcPenaltyWitnessSizeConfirmed,
		genWitness: func(t *testing.T) wire.TxWitness {
			hash := make([]byte, 20)

			witScript, err := input.SenderHTLCScript(
				testPubkey, testPubkey, testPubkey,
				hash, true,
			)
			if err != nil {
				t.Fatal(err)
			}

			signDesc := &input.SignDescriptor{
				WitnessScript: witScript,
				KeyDesc: keychain.KeyDescriptor{
					PubKey: testPubkey,
				},
				DoubleTweak: testPrivkey,
			}

			witness, err := input.SenderHtlcSpendRevoke(
				&dummySigner{}, signDesc, testTx,
			)
			if err != nil {
				t.Fatal(err)
			}

			return witness
		},
	},
	{
		name:    "offered htlc timeout",
		expSize: input.OfferedHtlcTimeoutWitnessSize,
		genWitness: func(t *testing.T) wire.TxWitness {
			witScript, err := input.SenderHTLCScript(
				testPubkey, testPubkey, testPubkey,
				testHash160, false,
			)
			if err != nil {
				t.Fatal(err)
			}

			signDesc := &input.SignDescriptor{
				WitnessScript: witScript,
			}

			witness, err := input.SenderHtlcSpendTimeout(
				&maxDERSignature{}, txscript.SigHashAll,
				&dummySigner{}, signDesc, testTx,
			)
			if err != nil {
				t.Fatal(err)
			}

			return witness
		},
	},
	{
		name:    "offered htlc timeout confirmed",
		expSize: input.OfferedHtlcTimeoutWitnessSizeConfirmed,
		genWitness: func(t *testing.T) wire.TxWitness {
			witScript, err := input.SenderHTLCScript(
				testPubkey, testPubkey, testPubkey,
				testHash160, true,
			)
			if err != nil {
				t.Fatal(err)
			}

			signDesc := &input.SignDescriptor{
				WitnessScript: witScript,
			}

			witness, err := input.SenderHtlcSpendTimeout(
				&maxDERSignature{}, txscript.SigHashAll,
				&dummySigner{}, signDesc, testTx,
			)
			if err != nil {
				t.Fatal(err)
			}

			return witness
		},
	},
	{
		name:    "offered htlc success",
		expSize: input.OfferedHtlcSuccessWitnessSize,
		genWitness: func(t *testing.T) wire.TxWitness {
			witScript, err := input.SenderHTLCScript(
				testPubkey, testPubkey, testPubkey,
				testHash160, false,
			)
			if err != nil {
				t.Fatal(err)
			}

			signDesc := &input.SignDescriptor{
				WitnessScript: witScript,
			}

			witness, err := input.SenderHtlcSpendRedeem(
				&dummySigner{}, signDesc, testTx, testPreimage,
			)
			if err != nil {
				t.Fatal(err)
			}

			return witness
		},
	},
	{
		name:    "offered htlc success confirmed",
		expSize: input.OfferedHtlcSuccessWitnessSizeConfirmed,
		genWitness: func(t *testing.T) wire.TxWitness {
			witScript, err := input.SenderHTLCScript(
				testPubkey, testPubkey, testPubkey,
				testHash160, true,
			)
			if err != nil {
				t.Fatal(err)
			}

			signDesc := &input.SignDescriptor{
				WitnessScript: witScript,
			}

			witness, err := input.SenderHtlcSpendRedeem(
				&dummySigner{}, signDesc, testTx, testPreimage,
			)
			if err != nil {
				t.Fatal(err)
			}

			return witness
		},
	},
	{
		name:    "accepted htlc revoke",
		expSize: input.AcceptedHtlcPenaltyWitnessSize,
		genWitness: func(t *testing.T) wire.TxWitness {
			witScript, err := input.ReceiverHTLCScript(
				testCLTVExpiry, testPubkey, testPubkey,
				testPubkey, testHash160, false,
			)
			if err != nil {
				t.Fatal(err)
			}

			signDesc := &input.SignDescriptor{
				WitnessScript: witScript,
				KeyDesc: keychain.KeyDescriptor{
					PubKey: testPubkey,
				},
				DoubleTweak: testPrivkey,
			}

			witness, err := input.ReceiverHtlcSpendRevoke(
				&dummySigner{}, signDesc, testTx,
			)
			if err != nil {
				t.Fatal(err)
			}

			return witness
		},
	},
	{
		name:    "accepted htlc revoke confirmed",
		expSize: input.AcceptedHtlcPenaltyWitnessSizeConfirmed,
		genWitness: func(t *testing.T) wire.TxWitness {
			witScript, err := input.ReceiverHTLCScript(
				testCLTVExpiry, testPubkey, testPubkey,
				testPubkey, testHash160, true,
			)
			if err != nil {
				t.Fatal(err)
			}

			signDesc := &input.SignDescriptor{
				WitnessScript: witScript,
				KeyDesc: keychain.KeyDescriptor{
					PubKey: testPubkey,
				},
				DoubleTweak: testPrivkey,
			}

			witness, err := input.ReceiverHtlcSpendRevoke(
				&dummySigner{}, signDesc, testTx,
			)
			if err != nil {
				t.Fatal(err)
			}

			return witness
		},
	},
	{
		name:    "accepted htlc timeout",
		expSize: input.AcceptedHtlcTimeoutWitnessSize,
		genWitness: func(t *testing.T) wire.TxWitness {

			witScript, err := input.ReceiverHTLCScript(
				testCLTVExpiry, testPubkey, testPubkey,
				testPubkey, testHash160, false,
			)
			if err != nil {
				t.Fatal(err)
			}

			signDesc := &input.SignDescriptor{
				WitnessScript: witScript,
			}

			witness, err := input.ReceiverHtlcSpendTimeout(
				&dummySigner{}, signDesc, testTx,
				testCLTVExpiry,
			)
			if err != nil {
				t.Fatal(err)
			}

			return witness
		},
	},
	{
		name:    "accepted htlc timeout confirmed",
		expSize: input.AcceptedHtlcTimeoutWitnessSizeConfirmed,
		genWitness: func(t *testing.T) wire.TxWitness {
			witScript, err := input.ReceiverHTLCScript(
				testCLTVExpiry, testPubkey, testPubkey,
				testPubkey, testHash160, true,
			)
			if err != nil {
				t.Fatal(err)
			}

			signDesc := &input.SignDescriptor{
				WitnessScript: witScript,
			}

			witness, err := input.ReceiverHtlcSpendTimeout(
				&dummySigner{}, signDesc, testTx,
				testCLTVExpiry,
			)
			if err != nil {
				t.Fatal(err)
			}

			return witness
		},
	},
	{
		name:    "accepted htlc success",
		expSize: input.AcceptedHtlcSuccessWitnessSize,
		genWitness: func(t *testing.T) wire.TxWitness {
			witScript, err := input.ReceiverHTLCScript(
				testCLTVExpiry, testPubkey, testPubkey,
				testPubkey, testHash160, false,
			)
			if err != nil {
				t.Fatal(err)
			}

			signDesc := &input.SignDescriptor{
				WitnessScript: witScript,
				KeyDesc: keychain.KeyDescriptor{
					PubKey: testPubkey,
				},
			}

			witness, err := input.ReceiverHtlcSpendRedeem(
				&maxDERSignature{}, txscript.SigHashAll,
				testPreimage, &dummySigner{}, signDesc, testTx,
			)
			if err != nil {
				t.Fatal(err)
			}

			return witness
		},
	},
	{
		name:    "accepted htlc success confirmed",
		expSize: input.AcceptedHtlcSuccessWitnessSizeConfirmed,
		genWitness: func(t *testing.T) wire.TxWitness {
			witScript, err := input.ReceiverHTLCScript(
				testCLTVExpiry, testPubkey, testPubkey,
				testPubkey, testHash160, true,
			)
			if err != nil {
				t.Fatal(err)
			}

			signDesc := &input.SignDescriptor{
				WitnessScript: witScript,
				KeyDesc: keychain.KeyDescriptor{
					PubKey: testPubkey,
				},
			}

			witness, err := input.ReceiverHtlcSpendRedeem(
				&maxDERSignature{}, txscript.SigHashAll,
				testPreimage, &dummySigner{}, signDesc, testTx,
			)
			if err != nil {
				t.Fatal(err)
			}

			return witness
		},
	},
	{
		name:    "taproot to local sweep",
		expSize: input.TaprootToLocalWitnessSize,
		genWitness: func(t *testing.T) wire.TxWitness {
			testKey, err := btcec.NewPrivateKey()
			require.NoError(t, err)

			signer := &dummySigner{}
			commitScriptTree, err := input.NewLocalCommitScriptTree(
				testCSVDelay, testKey.PubKey(),
				testKey.PubKey(), fn.None[txscript.TapLeaf](),
			)
			require.NoError(t, err)

			signDesc := &input.SignDescriptor{
				KeyDesc: keychain.KeyDescriptor{
					PubKey: testKey.PubKey(),
				},
				//nolint:lll
				WitnessScript: commitScriptTree.SettleLeaf.Script,
				HashType:      txscript.SigHashAll,
				InputIndex:    0,
				SignMethod:    input.TaprootScriptSpendSignMethod, //nolint:lll
			}

			witness, err := input.TaprootCommitSpendSuccess(
				signer, signDesc, testTx,
				commitScriptTree.TapscriptTree,
			)
			require.NoError(t, err)

			return witness
		},
	},
	{
		name:    "taproot to local revocation",
		expSize: input.TaprootToLocalRevokeWitnessSize,
		genWitness: func(t *testing.T) wire.TxWitness {
			testKey, err := btcec.NewPrivateKey()
			require.NoError(t, err)

			signer := &dummySigner{}
			commitScriptTree, err := input.NewLocalCommitScriptTree(
				testCSVDelay, testKey.PubKey(),
				testKey.PubKey(), fn.None[txscript.TapLeaf](),
			)
			require.NoError(t, err)

			signDesc := &input.SignDescriptor{
				KeyDesc: keychain.KeyDescriptor{
					PubKey: testKey.PubKey(),
				},
				//nolint:lll
				WitnessScript: commitScriptTree.RevocationLeaf.Script,
				HashType:      txscript.SigHashAll,
				InputIndex:    0,
				SignMethod:    input.TaprootScriptSpendSignMethod, //nolint:lll
			}

			witness, err := input.TaprootCommitSpendRevoke(
				signer, signDesc, testTx,
				commitScriptTree.TapscriptTree,
			)
			require.NoError(t, err)

			return witness
		},
	},
	{
		name:    "taproot to remote sweep",
		expSize: input.TaprootToRemoteWitnessSize,
		genWitness: func(t *testing.T) wire.TxWitness {
			testKey, err := btcec.NewPrivateKey()
			require.NoError(t, err)

			signer := &dummySigner{}
			//nolint:lll
			commitScriptTree, err := input.NewRemoteCommitScriptTree(
				testKey.PubKey(), fn.None[txscript.TapLeaf](),
			)
			require.NoError(t, err)

			signDesc := &input.SignDescriptor{
				KeyDesc: keychain.KeyDescriptor{
					PubKey: testKey.PubKey(),
				},
				//nolint:lll
				WitnessScript: commitScriptTree.SettleLeaf.Script,
				HashType:      txscript.SigHashAll,
				InputIndex:    0,
				SignMethod:    input.TaprootScriptSpendSignMethod, //nolint:lll
			}

			witness, err := input.TaprootCommitRemoteSpend(
				signer, signDesc, testTx,
				commitScriptTree.TapscriptTree,
			)
			require.NoError(t, err)

			return witness
		},
	},
	{
		name:    "taproot anchor sweep",
		expSize: input.TaprootAnchorWitnessSize,
		genWitness: func(t *testing.T) wire.TxWitness {
			testKey, err := btcec.NewPrivateKey()
			require.NoError(t, err)

			signer := &dummySigner{}

			anchorScriptTree, err := input.NewAnchorScriptTree(
				testKey.PubKey(),
			)
			require.NoError(t, err)

			signDesc := &input.SignDescriptor{
				KeyDesc: keychain.KeyDescriptor{
					PubKey: testKey.PubKey(),
				},
				HashType:   txscript.SigHashAll,
				InputIndex: 0,
				SignMethod: input.TaprootKeySpendSignMethod,
				TapTweak:   anchorScriptTree.TapscriptRoot,
			}

			witness, err := input.TaprootAnchorSpend(
				signer, signDesc, testTx,
			)
			require.NoError(t, err)

			return witness
		},
	},
	{
		name:    "taproot second level htlc success+timeout",
		expSize: input.TaprootSecondLevelHtlcWitnessSize,
		genWitness: func(t *testing.T) wire.TxWitness {
			testKey, err := btcec.NewPrivateKey()
			require.NoError(t, err)

			signer := &dummySigner{}

			scriptTree, err := input.SecondLevelHtlcTapscriptTree(
				testKey.PubKey(), testCSVDelay,
				fn.None[txscript.TapLeaf](),
			)
			require.NoError(t, err)

			tapScriptRoot := scriptTree.RootNode.TapHash()

			revokeKey, err := btcec.NewPrivateKey()
			require.NoError(t, err)

			tapLeaf := scriptTree.LeafMerkleProofs[0].TapLeaf
			witnessScript := tapLeaf.Script
			signDesc := &input.SignDescriptor{
				KeyDesc: keychain.KeyDescriptor{
					PubKey: revokeKey.PubKey(),
				},
				WitnessScript: witnessScript,
				HashType:      txscript.SigHashAll,
				InputIndex:    0,
				SignMethod:    input.TaprootKeySpendSignMethod,
				TapTweak:      tapScriptRoot[:],
			}

			witness, err := input.TaprootHtlcSpendSuccess(
				signer, signDesc, testTx, revokeKey.PubKey(),
				scriptTree,
			)
			require.NoError(t, err)

			return witness
		},
	},
	{
		name:    "taproot second level htlc revoke",
		expSize: input.TaprootSecondLevelRevokeWitnessSize,
		genWitness: func(t *testing.T) wire.TxWitness {
			testKey, err := btcec.NewPrivateKey()
			require.NoError(t, err)

			scriptTree, err := input.SecondLevelHtlcTapscriptTree(
				testKey.PubKey(), testCSVDelay,
				fn.None[txscript.TapLeaf](),
			)
			require.NoError(t, err)

			revokeKey, err := btcec.NewPrivateKey()
			require.NoError(t, err)

			signer := &dummySigner{}

			tapScriptRoot := scriptTree.RootNode.TapHash()

			signDesc := &input.SignDescriptor{
				KeyDesc: keychain.KeyDescriptor{
					PubKey: revokeKey.PubKey(),
				},
				HashType:   txscript.SigHashAll,
				InputIndex: 0,
				SignMethod: input.TaprootKeySpendSignMethod,
				TapTweak:   tapScriptRoot[:],
			}

			witness, err := input.TaprootHtlcSpendRevoke(
				signer, signDesc, testTx,
			)
			require.NoError(t, err)

			return witness
		},
	},
	{
		name:    "taproot offered htlc revoke",
		expSize: input.TaprootOfferedRevokeWitnessSize,
		genWitness: func(t *testing.T) wire.TxWitness {
			senderKey, err := btcec.NewPrivateKey()
			require.NoError(t, err)

			receiverKey, err := btcec.NewPrivateKey()
			require.NoError(t, err)

			revokeKey, err := btcec.NewPrivateKey()
			require.NoError(t, err)

			var payHash [32]byte

			signer := &dummySigner{}

			htlcScriptTree, err := input.SenderHTLCScriptTaproot(
				senderKey.PubKey(), receiverKey.PubKey(),
				revokeKey.PubKey(), payHash[:], false,
				fn.None[txscript.TapLeaf](),
			)
			require.NoError(t, err)

			signDesc := &input.SignDescriptor{
				KeyDesc: keychain.KeyDescriptor{
					PubKey: revokeKey.PubKey(),
				},
				HashType:   txscript.SigHashAll,
				InputIndex: 0,
				SignMethod: input.TaprootKeySpendSignMethod,
				TapTweak:   htlcScriptTree.TapscriptRoot,
			}

			witness, err := input.SenderHTLCScriptTaprootRevoke(
				signer, signDesc, testTx,
			)
			require.NoError(t, err)

			return witness
		},
	},
	{
		name:    "taproot accepted htlc revoke",
		expSize: input.TaprootAcceptedRevokeWitnessSize,
		genWitness: func(t *testing.T) wire.TxWitness {
			senderKey, err := btcec.NewPrivateKey()
			require.NoError(t, err)

			receiverKey, err := btcec.NewPrivateKey()
			require.NoError(t, err)

			revokeKey, err := btcec.NewPrivateKey()
			require.NoError(t, err)

			var payHash [32]byte

			signer := &dummySigner{}

			htlcScriptTree, err := input.ReceiverHTLCScriptTaproot(
				testCLTVExpiry, senderKey.PubKey(),
				receiverKey.PubKey(), revokeKey.PubKey(),
				payHash[:], false, fn.None[txscript.TapLeaf](),
			)
			require.NoError(t, err)

			signDesc := &input.SignDescriptor{
				KeyDesc: keychain.KeyDescriptor{
					PubKey: revokeKey.PubKey(),
				},
				HashType:   txscript.SigHashAll,
				InputIndex: 0,
				SignMethod: input.TaprootKeySpendSignMethod,
				TapTweak:   htlcScriptTree.TapscriptRoot,
			}

			witness, err := input.ReceiverHTLCScriptTaprootRevoke(
				signer, signDesc, testTx,
			)
			require.NoError(t, err)

			return witness
		},
	},
	{
		name:    "taproot offered remote timeout",
		expSize: input.TaprootHtlcOfferedRemoteTimeoutWitnessSize,
		genWitness: func(t *testing.T) wire.TxWitness {
			senderKey, err := btcec.NewPrivateKey()
			require.NoError(t, err)

			receiverKey, err := btcec.NewPrivateKey()
			require.NoError(t, err)

			revokeKey, err := btcec.NewPrivateKey()
			require.NoError(t, err)

			var payHash [32]byte

			signer := &dummySigner{}

			htlcScriptTree, err := input.ReceiverHTLCScriptTaproot(
				testCLTVExpiry, senderKey.PubKey(),
				receiverKey.PubKey(), revokeKey.PubKey(),
				payHash[:], false, fn.None[txscript.TapLeaf](),
			)
			require.NoError(t, err)

			timeoutLeaf := htlcScriptTree.TimeoutTapLeaf

			signDesc := &input.SignDescriptor{
				KeyDesc: keychain.KeyDescriptor{
					PubKey: senderKey.PubKey(),
				},
				WitnessScript: timeoutLeaf.Script,
				HashType:      txscript.SigHashAll,
				InputIndex:    0,
				SignMethod:    input.TaprootScriptSpendSignMethod, //nolint:lll
			}

			witness, err := input.ReceiverHTLCScriptTaprootTimeout(
				signer, signDesc, testTx, testCLTVExpiry,
				revokeKey.PubKey(),
				htlcScriptTree.TapscriptTree,
			)
			require.NoError(t, err)

			return witness
		},
	},
	{
		name:    "taproot offered local timeout",
		expSize: input.TaprootOfferedLocalTimeoutWitnessSize,
		genWitness: func(t *testing.T) wire.TxWitness {

			senderKey, err := btcec.NewPrivateKey()
			require.NoError(t, err)

			receiverKey, err := btcec.NewPrivateKey()
			require.NoError(t, err)

			revokeKey, err := btcec.NewPrivateKey()
			require.NoError(t, err)

			var payHash [32]byte

			signer := &dummySigner{}

			htlcScriptTree, err := input.SenderHTLCScriptTaproot(
				senderKey.PubKey(), receiverKey.PubKey(),
				revokeKey.PubKey(), payHash[:], false,
				fn.None[txscript.TapLeaf](),
			)
			require.NoError(t, err)

			timeoutLeaf := htlcScriptTree.TimeoutTapLeaf
			scriptTree := htlcScriptTree.TapscriptTree

			receiverDesc := &input.SignDescriptor{
				KeyDesc: keychain.KeyDescriptor{
					PubKey: receiverKey.PubKey(),
				},
				WitnessScript: timeoutLeaf.Script,
				HashType:      txscript.SigHashAll,
				InputIndex:    0,
				SignMethod:    input.TaprootScriptSpendSignMethod, //nolint:lll
			}
			receiverSig, err := signer.SignOutputRaw(
				testTx, receiverDesc,
			)
			require.NoError(t, err)

			signDesc := &input.SignDescriptor{
				KeyDesc: keychain.KeyDescriptor{
					PubKey: senderKey.PubKey(),
				},
				WitnessScript: timeoutLeaf.Script,
				HashType:      txscript.SigHashAll,
				InputIndex:    0,
				SignMethod:    input.TaprootScriptSpendSignMethod, //nolint:lll
			}

			witness, err := input.SenderHTLCScriptTaprootTimeout(
				receiverSig, txscript.SigHashAll, signer,
				signDesc, testTx, revokeKey.PubKey(),
				scriptTree,
			)
			require.NoError(t, err)

			return witness
		},
	},
	{
		name:    "taproot accepted remote success",
		expSize: input.TaprootHtlcAcceptedRemoteSuccessWitnessSize,
		genWitness: func(t *testing.T) wire.TxWitness {
			senderKey, err := btcec.NewPrivateKey()
			require.NoError(t, err)

			receiverKey, err := btcec.NewPrivateKey()
			require.NoError(t, err)

			revokeKey, err := btcec.NewPrivateKey()
			require.NoError(t, err)

			var payHash [32]byte

			signer := &dummySigner{}

			htlcScriptTree, err := input.SenderHTLCScriptTaproot(
				senderKey.PubKey(), receiverKey.PubKey(),
				revokeKey.PubKey(), payHash[:], false,
				fn.None[txscript.TapLeaf](),
			)
			require.NoError(t, err)

			successLeaf := htlcScriptTree.SuccessTapLeaf
			scriptTree := htlcScriptTree.TapscriptTree

			signDesc := &input.SignDescriptor{
				KeyDesc: keychain.KeyDescriptor{
					PubKey: receiverKey.PubKey(),
				},
				WitnessScript: successLeaf.Script,
				HashType:      txscript.SigHashAll,
				InputIndex:    0,
				SignMethod:    input.TaprootScriptSpendSignMethod, //nolint:lll
			}

			witness, err := input.SenderHTLCScriptTaprootRedeem(
				signer, signDesc, testTx, testPreimage,
				revokeKey.PubKey(), scriptTree,
			)
			require.NoError(t, err)

			return witness
		},
	},
	{
		name:    "taproot accepted local success",
		expSize: input.TaprootHtlcAcceptedLocalSuccessWitnessSize,
		genWitness: func(t *testing.T) wire.TxWitness {
			senderKey, err := btcec.NewPrivateKey()
			require.NoError(t, err)

			receiverKey, err := btcec.NewPrivateKey()
			require.NoError(t, err)

			revokeKey, err := btcec.NewPrivateKey()
			require.NoError(t, err)

			var payHash [32]byte

			signer := &dummySigner{}

			htlcScriptTree, err := input.ReceiverHTLCScriptTaproot(
				testCLTVExpiry, senderKey.PubKey(),
				receiverKey.PubKey(), revokeKey.PubKey(),
				payHash[:], false, fn.None[txscript.TapLeaf](),
			)
			require.NoError(t, err)

			successsLeaf := htlcScriptTree.SuccessTapLeaf
			scriptTree := htlcScriptTree.TapscriptTree

			senderDesc := &input.SignDescriptor{
				KeyDesc: keychain.KeyDescriptor{
					PubKey: senderKey.PubKey(),
				},
				WitnessScript: successsLeaf.Script,
				HashType:      txscript.SigHashAll,
				InputIndex:    0,
				SignMethod:    input.TaprootScriptSpendSignMethod, //nolint:lll
			}
			senderSig, err := signer.SignOutputRaw(
				testTx, senderDesc,
			)
			require.NoError(t, err)

			signDesc := &input.SignDescriptor{
				KeyDesc: keychain.KeyDescriptor{
					PubKey: receiverKey.PubKey(),
				},
				WitnessScript: successsLeaf.Script,
				HashType:      txscript.SigHashAll,
				InputIndex:    0,
				SignMethod:    input.TaprootScriptSpendSignMethod, //nolint:lll
			}

			witness, err := input.ReceiverHTLCScriptTaprootRedeem(
				senderSig, txscript.SigHashAll, testPreimage,
				signer, signDesc, testTx, revokeKey.PubKey(),
				scriptTree,
			)
			require.NoError(t, err)

			return witness
		},
	},
}

// TestWitnessSizes asserts the correctness of our magic witness constants.
// Witnesses involving signatures will have maxDERSignatures injected so that we
// can determine upper bounds for the witness sizes. These constants are
// predominately used for fee estimation, so we want to be certain that we
// aren't under estimating or our transactions could get stuck.
func TestWitnessSizes(t *testing.T) {
	for _, test := range witnessSizeTests {
		test := test
		t.Run(test.name, func(t *testing.T) {
			size := test.genWitness(t).SerializeSize()
			if size != test.expSize {
				t.Fatalf("size mismatch, want: %v, got: %v",
					test.expSize, size)
			}
		})
	}
}

// genTimeoutTx creates a signed HTLC second level timeout tx.
func genTimeoutTx(t *testing.T,
	chanType channeldb.ChannelType) *wire.MsgTx {

	testKeyPriv, err := btcec.NewPrivateKey()
	require.NoError(t, err)

	testPubkey := testKeyPriv.PubKey()

	// Create the unsigned timeout tx.
	timeoutTx, err := lnwallet.CreateHtlcTimeoutTx(
		chanType, false, testOutPoint, testAmt, testCLTVExpiry,
<<<<<<< HEAD
		testCSVDelay, 0, testPubkey, testPubkey,
		fn.None[txscript.TapLeaf](),
=======
		testCSVDelay, 0, testPubkey, testPubkey, input.NoneTapLeaf(),
>>>>>>> 27c28ded
	)
	require.NoError(t, err)

	// In order to sign the transaction, generate the script for the output
	// it spends.
	var (
		witScript     []byte
		tapscriptTree *input.HtlcScriptTree
	)
	if chanType.IsTaproot() {
		tapscriptTree, err = input.SenderHTLCScriptTaproot(
			testPubkey, testPubkey, testPubkey, testHash160, false,
			fn.None[txscript.TapLeaf](),
		)
		require.NoError(t, err)

		witScript = tapscriptTree.TimeoutTapLeaf.Script
	} else {
		witScript, err = input.SenderHTLCScript(
			testPubkey, testPubkey, testPubkey, testHash160,
			chanType.HasAnchors(),
		)
		require.NoError(t, err)
	}

	signDesc := &input.SignDescriptor{
		WitnessScript: witScript,
		KeyDesc: keychain.KeyDescriptor{
			PubKey: testPubkey,
		},
	}

	sigHashType := lnwallet.HtlcSigHashType(chanType)

	// Sign the timeout tx and add the witness.
	var timeoutWitness [][]byte

	if chanType.IsTaproot() {
		signDesc.SignMethod = input.TaprootScriptSpendSignMethod

		timeoutWitness, err = input.SenderHTLCScriptTaprootTimeout(
			&maxSchnorrSignature{}, sigHashType, &dummySigner{},
			signDesc, timeoutTx, testPubkey,
			tapscriptTree.TapscriptTree,
		)
		require.NoError(t, err)
	} else {
		timeoutWitness, err = input.SenderHtlcSpendTimeout(
			&maxDERSignature{}, sigHashType, &dummySigner{},
			signDesc, timeoutTx,
		)
		require.NoError(t, err)
	}
	timeoutTx.TxIn[0].Witness = timeoutWitness

	return timeoutTx
}

// genSuccessTx creates a signed HTLC second level success tx.
func genSuccessTx(t *testing.T, chanType channeldb.ChannelType) *wire.MsgTx {
	testKeyPriv, err := btcec.NewPrivateKey()
	require.NoError(t, err)

	testPubkey := testKeyPriv.PubKey()

	// Create the unsigned success tx.
	successTx, err := lnwallet.CreateHtlcSuccessTx(
		chanType, false, testOutPoint, testAmt, testCSVDelay, 0,
<<<<<<< HEAD
		testPubkey, testPubkey, fn.None[txscript.TapLeaf](),
=======
		testPubkey, testPubkey, input.NoneTapLeaf(),
>>>>>>> 27c28ded
	)
	require.NoError(t, err)

	// In order to sign the transaction, generate the script for the output
	// it spends.
	var (
		witScript     []byte
		tapscriptTree *input.HtlcScriptTree
	)
	if chanType.IsTaproot() {
		tapscriptTree, err = input.ReceiverHTLCScriptTaproot(
			testCLTVExpiry, testPubkey, testPubkey, testPubkey,
			testHash160, false, fn.None[txscript.TapLeaf](),
		)
		require.NoError(t, err)

		witScript = tapscriptTree.SuccessTapLeaf.Script
	} else {
		witScript, err = input.ReceiverHTLCScript(
			testCLTVExpiry, testPubkey, testPubkey,
			testPubkey, testHash160, chanType.HasAnchors(),
		)
		require.NoError(t, err)
	}

	signDesc := &input.SignDescriptor{
		WitnessScript: witScript,
		KeyDesc: keychain.KeyDescriptor{
			PubKey: testPubkey,
		},
	}

	sigHashType := lnwallet.HtlcSigHashType(channeldb.SingleFunderBit)

	var successWitness [][]byte

	// Sign the success tx and add the witness.
	if chanType.IsTaproot() {
		signDesc.SignMethod = input.TaprootScriptSpendSignMethod

		successWitness, err = input.ReceiverHTLCScriptTaprootRedeem(
			&maxSchnorrSignature{}, sigHashType, testPreimage,
			&dummySigner{}, signDesc, successTx, testPubkey,
			tapscriptTree.TapscriptTree,
		)
		require.NoError(t, err)
	} else {
		successWitness, err = input.ReceiverHtlcSpendRedeem(
			&maxDERSignature{}, sigHashType, testPreimage,
			&dummySigner{}, signDesc, successTx,
		)
		require.NoError(t, err)
	}

	successTx.TxIn[0].Witness = successWitness

	return successTx
}

type txSizeTest struct {
	name      string
	expWeight int64
	genTx     func(t *testing.T) *wire.MsgTx
}

var txSizeTests = []txSizeTest{
	{
		name:      "htlc timeout regular",
		expWeight: input.HtlcTimeoutWeight,
		genTx: func(t *testing.T) *wire.MsgTx {
			return genTimeoutTx(t, channeldb.SingleFunderBit)
		},
	},
	{
		name:      "htlc timeout confirmed",
		expWeight: input.HtlcTimeoutWeightConfirmed,
		genTx: func(t *testing.T) *wire.MsgTx {
			return genTimeoutTx(t, channeldb.AnchorOutputsBit)
		},
	},
	{
		name:      "taproot htlc timeout",
		expWeight: input.TaprootHtlcTimeoutWeight,
		genTx: func(t *testing.T) *wire.MsgTx {
			return genTimeoutTx(
				t, channeldb.SimpleTaprootFeatureBit,
			)
		},
	},
	{
		name: "htlc success regular",
		// The weight estimate from the spec is off by one, but it's
		// okay since we overestimate the weight.
		expWeight: input.HtlcSuccessWeight - 1,
		genTx: func(t *testing.T) *wire.MsgTx {
			return genSuccessTx(t, channeldb.SingleFunderBit)
		},
	},
	{
		name: "htlc success confirmed",
		// The weight estimate from the spec is off by one, but it's
		// okay since we overestimate the weight.
		expWeight: input.HtlcSuccessWeightConfirmed - 1,
		genTx: func(t *testing.T) *wire.MsgTx {
			return genSuccessTx(t, channeldb.AnchorOutputsBit)
		},
	},
	{
		name:      "taproot htlc success",
		expWeight: input.TaprootHtlcSuccessWeight,
		genTx: func(t *testing.T) *wire.MsgTx {
			return genSuccessTx(
				t, channeldb.SimpleTaprootFeatureBit,
			)
		},
	},
}

// TestTxSizes asserts the correctness of our magic tx size constants.
func TestTxSizes(t *testing.T) {
	for _, test := range txSizeTests {
		test := test
		t.Run(test.name, func(t *testing.T) {
			tx := test.genTx(t)

			weight := blockchain.GetTransactionWeight(
				btcutil.NewTx(tx),
			)
			if weight != test.expWeight {
				t.Fatalf("size mismatch, want: %v, got: %v",
					test.expWeight, weight)
			}
		})
	}
}<|MERGE_RESOLUTION|>--- conflicted
+++ resolved
@@ -1387,12 +1387,7 @@
 	// Create the unsigned timeout tx.
 	timeoutTx, err := lnwallet.CreateHtlcTimeoutTx(
 		chanType, false, testOutPoint, testAmt, testCLTVExpiry,
-<<<<<<< HEAD
-		testCSVDelay, 0, testPubkey, testPubkey,
-		fn.None[txscript.TapLeaf](),
-=======
 		testCSVDelay, 0, testPubkey, testPubkey, input.NoneTapLeaf(),
->>>>>>> 27c28ded
 	)
 	require.NoError(t, err)
 
@@ -1461,11 +1456,7 @@
 	// Create the unsigned success tx.
 	successTx, err := lnwallet.CreateHtlcSuccessTx(
 		chanType, false, testOutPoint, testAmt, testCSVDelay, 0,
-<<<<<<< HEAD
-		testPubkey, testPubkey, fn.None[txscript.TapLeaf](),
-=======
 		testPubkey, testPubkey, input.NoneTapLeaf(),
->>>>>>> 27c28ded
 	)
 	require.NoError(t, err)
 
