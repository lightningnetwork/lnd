syntax = "proto3";

package lnrpc;

service Lightning {
    rpc WalletBalance(WalletBalanceRequest) returns (WalletBalanceResponse);
    rpc ChannelBalance(ChannelBalanceRequest) returns (ChannelBalanceResponse);

    rpc SendMany(SendManyRequest) returns (SendManyResponse);
    rpc SendCoins(SendCoinsRequest) returns (SendCoinsResponse);
    rpc NewAddress(NewAddressRequest) returns (NewAddressResponse);

    rpc ConnectPeer(ConnectPeerRequest) returns (ConnectPeerResponse);
    rpc ListPeers(ListPeersRequest) returns (ListPeersResponse);
    rpc GetInfo(GetInfoRequest) returns (GetInfoResponse);

    rpc OpenChannel(OpenChannelRequest) returns (stream OpenStatusUpdate);
    rpc CloseChannel(CloseChannelRequest) returns (stream CloseStatusUpdate);
    rpc PendingChannels(PendingChannelRequest) returns (PendingChannelResponse);

    rpc SendPayment(stream SendRequest) returns (stream SendResponse);
    rpc ShowRoutingTable(ShowRoutingTableRequest) returns (ShowRoutingTableResponse);
}

message SendRequest {
    bytes dest = 1;
    int64 amt = 2;
    bytes payment_hash = 3;

    bool fast_send = 4;
}
message SendResponse{
    // TODO(roasbeef): info about route? stats?
}

message ChannelPoint {
    bytes funding_txid = 1;
    uint32 output_index = 2;
}

message LightningAddress {
    string pubKeyHash = 1;
    string host = 2;
}

message SendManyRequest {
    map<string, int64> AddrToAmount = 1;
}
message SendManyResponse {
    string txid = 1;
}

message SendCoinsRequest {
    string addr = 1;
    int64 amount = 2;
}
message SendCoinsResponse {
    string txid = 1;
}

message NewAddressRequest {
    enum AddressType {
        WITNESS_PUBKEY_HASH = 0;
        NESTED_PUBKEY_HASH = 1;
        PUBKEY_HASH = 2;
    }

    AddressType type = 1;
}
message NewAddressResponse {
    string address = 1;
}

message ConnectPeerRequest {
    LightningAddress addr = 1;
}
message ConnectPeerResponse {
    int32 peer_id = 1;
}

message HTLC {
    int64 id = 1;

    int64 amount = 2;

    bytes hash_lock = 3;

    bool to_us = 4;
}

message ActiveChannel {
    // TODO(roasbeef): make channel points a string everywhere in rpc?
    string remote_id = 1;
    string channel_point = 2;

    int64 capacity = 3;
    int64 local_balance = 4;
    int64 remote_balance = 5;

    int64 unsettled_belance = 6;
    repeated HTLC pending_htlcs = 7;

    uint64 num_updates = 8;
    // TODO(roasbeef): other stuffs
}

message Peer {
    string lightning_id = 1;
    int32 peer_id = 2;
    string address = 3;

    uint64 bytes_sent = 4;
    uint64 bytes_recv = 5;

    int64 sat_sent = 6;
    int64 sat_recv = 7;

    bool inbound = 8;

    // TODO(roasbeef): add pending channels
    repeated ActiveChannel channels = 9;
}

message ListPeersRequest {}
message ListPeersResponse {
    repeated Peer peers = 1;
}

message GetInfoRequest{}
message GetInfoResponse {
    string lightning_id = 1;
    string identity_address = 2;

    uint32 num_pending_channels = 3;
    uint32 num_active_channels = 4;

    uint32 num_peers = 5;
}

message ConfirmationUpdate {
    bytes block_sha = 1;
    int32 block_height = 2;

    uint32 num_confs_left = 3;
}

message ChannelOpenUpdate {
   ChannelPoint channel_point = 1;
}

message ChannelCloseUpdate {
    bytes closing_txid = 1;

    bool success = 2;
}

message CloseChannelRequest {
    ChannelPoint channel_point = 1;
    int64 time_limit = 2;
    bool allow_force_close = 3;
}
message CloseStatusUpdate {
    oneof update {
        PendingUpdate close_pending = 1;
        ConfirmationUpdate confirmation = 2;
        ChannelCloseUpdate chan_close = 3;
    }
}

message PendingUpdate {
    bytes txid = 1;
}

message OpenChannelRequest {
    int32 target_peer_id = 1;
    LightningAddress target_node = 2;

    int64 local_funding_amount = 3;
    int64 remote_funding_amount = 4;

    int64 commission_size = 5;

    uint32 num_confs = 6;
}
message OpenStatusUpdate {
    oneof update {
        PendingUpdate chan_pending = 1;
        ConfirmationUpdate confirmation = 2;
        ChannelOpenUpdate chan_open = 3;
    }
}

enum ChannelStatus {
    ALL = 0;
    OPENING = 1;
    CLOSING = 2;
}
message PendingChannelRequest {
    ChannelStatus status = 1;
}
message PendingChannelResponse {
    message PendingChannel {
        int32 peer_id = 1;

        string lightning_id = 2;
        string channel_point = 3;

        int64 capacity = 4;
        int64 local_balance = 5;
        int64 remote_balance = 6;

        string closing_txid = 7;

        ChannelStatus status = 8;
    }

    repeated PendingChannel pending_channels = 1;
}

message WalletBalanceRequest {
    bool witness_only = 1;
}
message WalletBalanceResponse {
    double balance = 1;
}

<<<<<<< HEAD
message ChannelBalanceRequest {
}
message ChannelBalanceResponse {
    double balance = 1;
=======
message RoutingTableLink {
    string id1 = 1;
    string id2 = 2;
    string outpoint = 3;
    int64 capacity = 4;
    double weight = 5;
>>>>>>> e536e1af
}

message ShowRoutingTableRequest {
}

message ShowRoutingTableResponse {
    repeated RoutingTableLink channels = 1;
}<|MERGE_RESOLUTION|>--- conflicted
+++ resolved
@@ -224,19 +224,18 @@
     double balance = 1;
 }
 
-<<<<<<< HEAD
 message ChannelBalanceRequest {
 }
 message ChannelBalanceResponse {
     double balance = 1;
-=======
+}
+
 message RoutingTableLink {
     string id1 = 1;
     string id2 = 2;
     string outpoint = 3;
     int64 capacity = 4;
     double weight = 5;
->>>>>>> e536e1af
 }
 
 message ShowRoutingTableRequest {
