//go:build walletrpc
// +build walletrpc

package walletrpc

import (
	"bytes"
	"context"
	"encoding/binary"
	"errors"
	"fmt"
	"io/ioutil"
	"math"
	"os"
	"path/filepath"
	"time"

	"github.com/btcsuite/btcd/btcec/v2"
	"github.com/btcsuite/btcd/btcutil"
	"github.com/btcsuite/btcd/btcutil/hdkeychain"
	"github.com/btcsuite/btcd/btcutil/psbt"
	"github.com/btcsuite/btcd/chaincfg/chainhash"
	"github.com/btcsuite/btcd/txscript"
	"github.com/btcsuite/btcd/wire"
	"github.com/btcsuite/btcwallet/waddrmgr"
	"github.com/btcsuite/btcwallet/wtxmgr"
	"github.com/grpc-ecosystem/grpc-gateway/v2/runtime"
	"github.com/lightningnetwork/lnd/input"
	"github.com/lightningnetwork/lnd/keychain"
	"github.com/lightningnetwork/lnd/labels"
	"github.com/lightningnetwork/lnd/lnrpc"
	"github.com/lightningnetwork/lnd/lnrpc/signrpc"
	"github.com/lightningnetwork/lnd/lnwallet"
	"github.com/lightningnetwork/lnd/lnwallet/btcwallet"
	"github.com/lightningnetwork/lnd/lnwallet/chainfee"
	"github.com/lightningnetwork/lnd/macaroons"
	"github.com/lightningnetwork/lnd/sweep"
	"google.golang.org/grpc"
	"gopkg.in/macaroon-bakery.v2/bakery"
)

var (
	// macaroonOps are the set of capabilities that our minted macaroon (if
	// it doesn't already exist) will have.
	macaroonOps = []bakery.Op{
		{
			Entity: "address",
			Action: "write",
		},
		{
			Entity: "address",
			Action: "read",
		},
		{
			Entity: "onchain",
			Action: "write",
		},
		{
			Entity: "onchain",
			Action: "read",
		},
	}

	// macPermissions maps RPC calls to the permissions they require.
	macPermissions = map[string][]bakery.Op{
		"/walletrpc.WalletKit/DeriveNextKey": {{
			Entity: "address",
			Action: "read",
		}},
		"/walletrpc.WalletKit/DeriveKey": {{
			Entity: "address",
			Action: "read",
		}},
		"/walletrpc.WalletKit/NextAddr": {{
			Entity: "address",
			Action: "read",
		}},
		"/walletrpc.WalletKit/PublishTransaction": {{
			Entity: "onchain",
			Action: "write",
		}},
		"/walletrpc.WalletKit/SendOutputs": {{
			Entity: "onchain",
			Action: "write",
		}},
		"/walletrpc.WalletKit/EstimateFee": {{
			Entity: "onchain",
			Action: "read",
		}},
		"/walletrpc.WalletKit/PendingSweeps": {{
			Entity: "onchain",
			Action: "read",
		}},
		"/walletrpc.WalletKit/BumpFee": {{
			Entity: "onchain",
			Action: "write",
		}},
		"/walletrpc.WalletKit/ListSweeps": {{
			Entity: "onchain",
			Action: "read",
		}},
		"/walletrpc.WalletKit/LabelTransaction": {{
			Entity: "onchain",
			Action: "write",
		}},
		"/walletrpc.WalletKit/LeaseOutput": {{
			Entity: "onchain",
			Action: "write",
		}},
		"/walletrpc.WalletKit/ReleaseOutput": {{
			Entity: "onchain",
			Action: "write",
		}},
		"/walletrpc.WalletKit/ListLeases": {{
			Entity: "onchain",
			Action: "read",
		}},
		"/walletrpc.WalletKit/ListUnspent": {{
			Entity: "onchain",
			Action: "read",
		}},
		"/walletrpc.WalletKit/FundPsbt": {{
			Entity: "onchain",
			Action: "write",
		}},
		"/walletrpc.WalletKit/SignPsbt": {{
			Entity: "onchain",
			Action: "write",
		}},
		"/walletrpc.WalletKit/FinalizePsbt": {{
			Entity: "onchain",
			Action: "write",
		}},
		"/walletrpc.WalletKit/ListAccounts": {{
			Entity: "onchain",
			Action: "read",
		}},
		"/walletrpc.WalletKit/ImportAccount": {{
			Entity: "onchain",
			Action: "write",
		}},
		"/walletrpc.WalletKit/ImportPublicKey": {{
			Entity: "onchain",
			Action: "write",
		}},
	}

	// DefaultWalletKitMacFilename is the default name of the wallet kit
	// macaroon that we expect to find via a file handle within the main
	// configuration file in this package.
	DefaultWalletKitMacFilename = "walletkit.macaroon"

	// LndInternalLockID is the binary representation of the SHA256 hash of
	// the string "lnd-internal-lock-id" and is used for UTXO lock leases to
	// identify that we ourselves are locking an UTXO, for example when
	// giving out a funded PSBT. The ID corresponds to the hex value of
	// ede19a92ed321a4705f8a1cccc1d4f6182545d4bb4fae08bd5937831b7e38f98.
	LndInternalLockID = wtxmgr.LockID{
		0xed, 0xe1, 0x9a, 0x92, 0xed, 0x32, 0x1a, 0x47,
		0x05, 0xf8, 0xa1, 0xcc, 0xcc, 0x1d, 0x4f, 0x61,
		0x82, 0x54, 0x5d, 0x4b, 0xb4, 0xfa, 0xe0, 0x8b,
		0xd5, 0x93, 0x78, 0x31, 0xb7, 0xe3, 0x8f, 0x98,
	}
)

// ErrZeroLabel is returned when an attempt is made to label a transaction with
// an empty label.
var ErrZeroLabel = errors.New("cannot label transaction with empty label")

// ServerShell is a shell struct holding a reference to the actual sub-server.
// It is used to register the gRPC sub-server with the root server before we
// have the necessary dependencies to populate the actual sub-server.
type ServerShell struct {
	WalletKitServer
}

// WalletKit is a sub-RPC server that exposes a tool kit which allows clients
// to execute common wallet operations. This includes requesting new addresses,
// keys (for contracts!), and publishing transactions.
type WalletKit struct {
	// Required by the grpc-gateway/v2 library for forward compatibility.
	UnimplementedWalletKitServer

	cfg *Config
}

// A compile time check to ensure that WalletKit fully implements the
// WalletKitServer gRPC service.
var _ WalletKitServer = (*WalletKit)(nil)

// New creates a new instance of the WalletKit sub-RPC server.
func New(cfg *Config) (*WalletKit, lnrpc.MacaroonPerms, error) {
	// If the path of the wallet kit macaroon wasn't specified, then we'll
	// assume that it's found at the default network directory.
	if cfg.WalletKitMacPath == "" {
		cfg.WalletKitMacPath = filepath.Join(
			cfg.NetworkDir, DefaultWalletKitMacFilename,
		)
	}

	// Now that we know the full path of the wallet kit macaroon, we can
	// check to see if we need to create it or not. If stateless_init is set
	// then we don't write the macaroons.
	macFilePath := cfg.WalletKitMacPath
	if cfg.MacService != nil && !cfg.MacService.StatelessInit &&
		!lnrpc.FileExists(macFilePath) {

		log.Infof("Baking macaroons for WalletKit RPC Server at: %v",
			macFilePath)

		// At this point, we know that the wallet kit macaroon doesn't
		// yet, exist, so we need to create it with the help of the
		// main macaroon service.
		walletKitMac, err := cfg.MacService.NewMacaroon(
			context.Background(), macaroons.DefaultRootKeyID,
			macaroonOps...,
		)
		if err != nil {
			return nil, nil, err
		}
		walletKitMacBytes, err := walletKitMac.M().MarshalBinary()
		if err != nil {
			return nil, nil, err
		}
		err = ioutil.WriteFile(macFilePath, walletKitMacBytes, 0644)
		if err != nil {
			_ = os.Remove(macFilePath)
			return nil, nil, err
		}
	}

	walletKit := &WalletKit{
		cfg: cfg,
	}

	return walletKit, macPermissions, nil
}

// Start launches any helper goroutines required for the sub-server to function.
//
// NOTE: This is part of the lnrpc.SubServer interface.
func (w *WalletKit) Start() error {
	return nil
}

// Stop signals any active goroutines for a graceful closure.
//
// NOTE: This is part of the lnrpc.SubServer interface.
func (w *WalletKit) Stop() error {
	return nil
}

// Name returns a unique string representation of the sub-server. This can be
// used to identify the sub-server and also de-duplicate them.
//
// NOTE: This is part of the lnrpc.SubServer interface.
func (w *WalletKit) Name() string {
	return SubServerName
}

// RegisterWithRootServer will be called by the root gRPC server to direct a
// sub RPC server to register itself with the main gRPC root server. Until this
// is called, each sub-server won't be able to have requests routed towards it.
//
// NOTE: This is part of the lnrpc.GrpcHandler interface.
func (r *ServerShell) RegisterWithRootServer(grpcServer *grpc.Server) error {
	// We make sure that we register it with the main gRPC server to ensure
	// all our methods are routed properly.
	RegisterWalletKitServer(grpcServer, r)

	log.Debugf("WalletKit RPC server successfully registered with " +
		"root gRPC server")

	return nil
}

// RegisterWithRestServer will be called by the root REST mux to direct a sub
// RPC server to register itself with the main REST mux server. Until this is
// called, each sub-server won't be able to have requests routed towards it.
//
// NOTE: This is part of the lnrpc.GrpcHandler interface.
func (r *ServerShell) RegisterWithRestServer(ctx context.Context,
	mux *runtime.ServeMux, dest string, opts []grpc.DialOption) error {

	// We make sure that we register it with the main REST server to ensure
	// all our methods are routed properly.
	err := RegisterWalletKitHandlerFromEndpoint(ctx, mux, dest, opts)
	if err != nil {
		log.Errorf("Could not register WalletKit REST server "+
			"with root REST server: %v", err)
		return err
	}

	log.Debugf("WalletKit REST server successfully registered with " +
		"root REST server")
	return nil
}

// CreateSubServer populates the subserver's dependencies using the passed
// SubServerConfigDispatcher. This method should fully initialize the
// sub-server instance, making it ready for action. It returns the macaroon
// permissions that the sub-server wishes to pass on to the root server for all
// methods routed towards it.
//
// NOTE: This is part of the lnrpc.GrpcHandler interface.
func (r *ServerShell) CreateSubServer(configRegistry lnrpc.SubServerConfigDispatcher) (
	lnrpc.SubServer, lnrpc.MacaroonPerms, error) {

	subServer, macPermissions, err := createNewSubServer(configRegistry)
	if err != nil {
		return nil, nil, err
	}

	r.WalletKitServer = subServer
	return subServer, macPermissions, nil
}

// internalScope returns the internal key scope.
func (w *WalletKit) internalScope() waddrmgr.KeyScope {
	return waddrmgr.KeyScope{
		Purpose: keychain.BIP0043Purpose,
		Coin:    w.cfg.ChainParams.HDCoinType,
	}
}

// ListUnspent returns useful information about each unspent output owned by
// the wallet, as reported by the underlying `ListUnspentWitness`; the
// information returned is: outpoint, amount in satoshis, address, address
// type, scriptPubKey in hex and number of confirmations. The result is
// filtered to contain outputs whose number of confirmations is between a
// minimum and maximum number of confirmations specified by the user.
func (w *WalletKit) ListUnspent(ctx context.Context,
	req *ListUnspentRequest) (*ListUnspentResponse, error) {

	// Force min_confs and max_confs to be zero if unconfirmed_only is
	// true.
	if req.UnconfirmedOnly && (req.MinConfs != 0 || req.MaxConfs != 0) {
		return nil, fmt.Errorf("min_confs and max_confs must be zero if " +
			"unconfirmed_only is true")
	}

	// When unconfirmed_only is inactive and max_confs is zero (default
	// values), we will override max_confs to be a MaxInt32, in order
	// to return all confirmed and unconfirmed utxos as a default response.
	if req.MaxConfs == 0 && !req.UnconfirmedOnly {
		req.MaxConfs = math.MaxInt32
	}

	// Validate the confirmation arguments.
	minConfs, maxConfs, err := lnrpc.ParseConfs(req.MinConfs, req.MaxConfs)
	if err != nil {
		return nil, err
	}

	// With our arguments validated, we'll query the internal wallet for
	// the set of UTXOs that match our query.
	//
	// We'll acquire the global coin selection lock to ensure there aren't
	// any other concurrent processes attempting to lock any UTXOs which may
	// be shown available to us.
	var utxos []*lnwallet.Utxo
	err = w.cfg.CoinSelectionLocker.WithCoinSelectLock(func() error {
		utxos, err = w.cfg.Wallet.ListUnspentWitness(
			minConfs, maxConfs, req.Account,
		)
		return err
	})
	if err != nil {
		return nil, err
	}

	rpcUtxos, err := lnrpc.MarshalUtxos(utxos, w.cfg.ChainParams)
	if err != nil {
		return nil, err
	}

	return &ListUnspentResponse{
		Utxos: rpcUtxos,
	}, nil
}

// LeaseOutput locks an output to the given ID, preventing it from being
// available for any future coin selection attempts. The absolute time of the
// lock's expiration is returned. The expiration of the lock can be extended by
// successive invocations of this call. Outputs can be unlocked before their
// expiration through `ReleaseOutput`.
//
// If the output is not known, wtxmgr.ErrUnknownOutput is returned. If the
// output has already been locked to a different ID, then
// wtxmgr.ErrOutputAlreadyLocked is returned.
func (w *WalletKit) LeaseOutput(ctx context.Context,
	req *LeaseOutputRequest) (*LeaseOutputResponse, error) {

	if len(req.Id) != 32 {
		return nil, errors.New("id must be 32 random bytes")
	}
	var lockID wtxmgr.LockID
	copy(lockID[:], req.Id)

	// Don't allow ID's of 32 bytes, but all zeros.
	if lockID == (wtxmgr.LockID{}) {
		return nil, errors.New("id must be 32 random bytes")
	}

	// Don't allow our internal ID to be used externally for locking. Only
	// unlocking is allowed.
	if lockID == LndInternalLockID {
		return nil, errors.New("reserved id cannot be used")
	}

	op, err := unmarshallOutPoint(req.Outpoint)
	if err != nil {
		return nil, err
	}

	// Use the specified lock duration or fall back to the default.
	duration := DefaultLockDuration
	if req.ExpirationSeconds != 0 {
		duration = time.Duration(req.ExpirationSeconds) * time.Second
	}

	// Acquire the global coin selection lock to ensure there aren't any
	// other concurrent processes attempting to lease the same UTXO.
	var expiration time.Time
	err = w.cfg.CoinSelectionLocker.WithCoinSelectLock(func() error {
		expiration, err = w.cfg.Wallet.LeaseOutput(
			lockID, *op, duration,
		)
		return err
	})
	if err != nil {
		return nil, err
	}

	return &LeaseOutputResponse{
		Expiration: uint64(expiration.Unix()),
	}, nil
}

// ReleaseOutput unlocks an output, allowing it to be available for coin
// selection if it remains unspent. The ID should match the one used to
// originally lock the output.
func (w *WalletKit) ReleaseOutput(ctx context.Context,
	req *ReleaseOutputRequest) (*ReleaseOutputResponse, error) {

	if len(req.Id) != 32 {
		return nil, errors.New("id must be 32 random bytes")
	}
	var lockID wtxmgr.LockID
	copy(lockID[:], req.Id)

	op, err := unmarshallOutPoint(req.Outpoint)
	if err != nil {
		return nil, err
	}

	// Acquire the global coin selection lock to maintain consistency as
	// it's acquired when we initially leased the output.
	err = w.cfg.CoinSelectionLocker.WithCoinSelectLock(func() error {
		return w.cfg.Wallet.ReleaseOutput(lockID, *op)
	})
	if err != nil {
		return nil, err
	}

	return &ReleaseOutputResponse{}, nil
}

// ListLeases returns a list of all currently locked utxos.
func (w *WalletKit) ListLeases(ctx context.Context,
	req *ListLeasesRequest) (*ListLeasesResponse, error) {

	leases, err := w.cfg.Wallet.ListLeasedOutputs()
	if err != nil {
		return nil, err
	}

	return &ListLeasesResponse{
		LockedUtxos: marshallLeases(leases),
	}, nil
}

// DeriveNextKey attempts to derive the *next* key within the key family
// (account in BIP43) specified. This method should return the next external
// child within this branch.
func (w *WalletKit) DeriveNextKey(ctx context.Context,
	req *KeyReq) (*signrpc.KeyDescriptor, error) {

	nextKeyDesc, err := w.cfg.KeyRing.DeriveNextKey(
		keychain.KeyFamily(req.KeyFamily),
	)
	if err != nil {
		return nil, err
	}

	return &signrpc.KeyDescriptor{
		KeyLoc: &signrpc.KeyLocator{
			KeyFamily: int32(nextKeyDesc.Family),
			KeyIndex:  int32(nextKeyDesc.Index),
		},
		RawKeyBytes: nextKeyDesc.PubKey.SerializeCompressed(),
	}, nil
}

// DeriveKey attempts to derive an arbitrary key specified by the passed
// KeyLocator.
func (w *WalletKit) DeriveKey(ctx context.Context,
	req *signrpc.KeyLocator) (*signrpc.KeyDescriptor, error) {

	keyDesc, err := w.cfg.KeyRing.DeriveKey(keychain.KeyLocator{
		Family: keychain.KeyFamily(req.KeyFamily),
		Index:  uint32(req.KeyIndex),
	})
	if err != nil {
		return nil, err
	}

	return &signrpc.KeyDescriptor{
		KeyLoc: &signrpc.KeyLocator{
			KeyFamily: int32(keyDesc.Family),
			KeyIndex:  int32(keyDesc.Index),
		},
		RawKeyBytes: keyDesc.PubKey.SerializeCompressed(),
	}, nil
}

// NextAddr returns the next unused address within the wallet.
func (w *WalletKit) NextAddr(ctx context.Context,
	req *AddrRequest) (*AddrResponse, error) {

	account := lnwallet.DefaultAccountName
	if req.Account != "" {
		account = req.Account
	}

	addrType := lnwallet.WitnessPubKey
	switch req.Type {
	case AddressType_NESTED_WITNESS_PUBKEY_HASH:
		addrType = lnwallet.NestedWitnessPubKey

	case AddressType_HYBRID_NESTED_WITNESS_PUBKEY_HASH:
		return nil, fmt.Errorf("invalid address type for next "+
			"address: %v", req.Type)
	}

	addr, err := w.cfg.Wallet.NewAddress(addrType, req.Change, account)
	if err != nil {
		return nil, err
	}

	return &AddrResponse{
		Addr: addr.String(),
	}, nil
}

// Attempts to publish the passed transaction to the network. Once this returns
// without an error, the wallet will continually attempt to re-broadcast the
// transaction on start up, until it enters the chain.
func (w *WalletKit) PublishTransaction(ctx context.Context,
	req *Transaction) (*PublishResponse, error) {

	switch {
	// If the client doesn't specify a transaction, then there's nothing to
	// publish.
	case len(req.TxHex) == 0:
		return nil, fmt.Errorf("must provide a transaction to " +
			"publish")
	}

	tx := &wire.MsgTx{}
	txReader := bytes.NewReader(req.TxHex)
	if err := tx.Deserialize(txReader); err != nil {
		return nil, err
	}

	label, err := labels.ValidateAPI(req.Label)
	if err != nil {
		return nil, err
	}

	err = w.cfg.Wallet.PublishTransaction(tx, label)
	if err != nil {
		return nil, err
	}

	return &PublishResponse{}, nil
}

// SendOutputs is similar to the existing sendmany call in Bitcoind, and allows
// the caller to create a transaction that sends to several outputs at once.
// This is ideal when wanting to batch create a set of transactions.
func (w *WalletKit) SendOutputs(ctx context.Context,
	req *SendOutputsRequest) (*SendOutputsResponse, error) {

	switch {
	// If the client didn't specify any outputs to create, then  we can't
	// proceed .
	case len(req.Outputs) == 0:
		return nil, fmt.Errorf("must specify at least one output " +
			"to create")
	}

	// Before we can request this transaction to be created, we'll need to
	// amp the protos back into the format that the internal wallet will
	// recognize.
	outputsToCreate := make([]*wire.TxOut, 0, len(req.Outputs))
	for _, output := range req.Outputs {
		outputsToCreate = append(outputsToCreate, &wire.TxOut{
			Value:    output.Value,
			PkScript: output.PkScript,
		})
	}

	// Then, we'll extract the minimum number of confirmations that each
	// output we use to fund the transaction should satisfy.
	minConfs, err := lnrpc.ExtractMinConfs(req.MinConfs, req.SpendUnconfirmed)
	if err != nil {
		return nil, err
	}

	label, err := labels.ValidateAPI(req.Label)
	if err != nil {
		return nil, err
	}

	// Now that we have the outputs mapped, we can request that the wallet
	// attempt to create this transaction.
	tx, err := w.cfg.Wallet.SendOutputs(
		outputsToCreate, chainfee.SatPerKWeight(req.SatPerKw), minConfs, label,
	)
	if err != nil {
		return nil, err
	}

	var b bytes.Buffer
	if err := tx.Serialize(&b); err != nil {
		return nil, err
	}

	return &SendOutputsResponse{
		RawTx: b.Bytes(),
	}, nil
}

// EstimateFee attempts to query the internal fee estimator of the wallet to
// determine the fee (in sat/kw) to attach to a transaction in order to achieve
// the confirmation target.
func (w *WalletKit) EstimateFee(ctx context.Context,
	req *EstimateFeeRequest) (*EstimateFeeResponse, error) {

	switch {
	// A confirmation target of zero doesn't make any sense. Similarly, we
	// reject confirmation targets of 1 as they're unreasonable.
	case req.ConfTarget == 0 || req.ConfTarget == 1:
		return nil, fmt.Errorf("confirmation target must be greater " +
			"than 1")
	}

	satPerKw, err := w.cfg.FeeEstimator.EstimateFeePerKW(
		uint32(req.ConfTarget),
	)
	if err != nil {
		return nil, err
	}

	return &EstimateFeeResponse{
		SatPerKw: int64(satPerKw),
	}, nil
}

// PendingSweeps returns lists of on-chain outputs that lnd is currently
// attempting to sweep within its central batching engine. Outputs with similar
// fee rates are batched together in order to sweep them within a single
// transaction. The fee rate of each sweeping transaction is determined by
// taking the average fee rate of all the outputs it's trying to sweep.
func (w *WalletKit) PendingSweeps(ctx context.Context,
	in *PendingSweepsRequest) (*PendingSweepsResponse, error) {

	// Retrieve all of the outputs the UtxoSweeper is currently trying to
	// sweep.
	pendingInputs, err := w.cfg.Sweeper.PendingInputs()
	if err != nil {
		return nil, err
	}

	// Convert them into their respective RPC format.
	rpcPendingSweeps := make([]*PendingSweep, 0, len(pendingInputs))
	for _, pendingInput := range pendingInputs {
		var witnessType WitnessType
		switch pendingInput.WitnessType {
		case input.CommitmentTimeLock:
			witnessType = WitnessType_COMMITMENT_TIME_LOCK
		case input.CommitmentNoDelay:
			witnessType = WitnessType_COMMITMENT_NO_DELAY
		case input.CommitmentRevoke:
			witnessType = WitnessType_COMMITMENT_REVOKE
		case input.HtlcOfferedRevoke:
			witnessType = WitnessType_HTLC_OFFERED_REVOKE
		case input.HtlcAcceptedRevoke:
			witnessType = WitnessType_HTLC_ACCEPTED_REVOKE
		case input.HtlcOfferedTimeoutSecondLevel:
			witnessType = WitnessType_HTLC_OFFERED_TIMEOUT_SECOND_LEVEL
		case input.HtlcAcceptedSuccessSecondLevel:
			witnessType = WitnessType_HTLC_ACCEPTED_SUCCESS_SECOND_LEVEL
		case input.HtlcOfferedRemoteTimeout:
			witnessType = WitnessType_HTLC_OFFERED_REMOTE_TIMEOUT
		case input.HtlcAcceptedRemoteSuccess:
			witnessType = WitnessType_HTLC_ACCEPTED_REMOTE_SUCCESS
		case input.HtlcSecondLevelRevoke:
			witnessType = WitnessType_HTLC_SECOND_LEVEL_REVOKE
		case input.WitnessKeyHash:
			witnessType = WitnessType_WITNESS_KEY_HASH
		case input.NestedWitnessKeyHash:
			witnessType = WitnessType_NESTED_WITNESS_KEY_HASH
		case input.CommitmentAnchor:
			witnessType = WitnessType_COMMITMENT_ANCHOR
		default:
			log.Warnf("Unhandled witness type %v for input %v",
				pendingInput.WitnessType, pendingInput.OutPoint)
		}

		op := &lnrpc.OutPoint{
			TxidBytes:   pendingInput.OutPoint.Hash[:],
			OutputIndex: pendingInput.OutPoint.Index,
		}
		amountSat := uint32(pendingInput.Amount)
		satPerVbyte := uint64(pendingInput.LastFeeRate.FeePerKVByte() / 1000)
		broadcastAttempts := uint32(pendingInput.BroadcastAttempts)
		nextBroadcastHeight := uint32(pendingInput.NextBroadcastHeight)

		requestedFee := pendingInput.Params.Fee
		requestedFeeRate := uint64(requestedFee.FeeRate.FeePerKVByte() / 1000)

		rpcPendingSweeps = append(rpcPendingSweeps, &PendingSweep{
			Outpoint:             op,
			WitnessType:          witnessType,
			AmountSat:            amountSat,
			SatPerVbyte:          satPerVbyte,
			BroadcastAttempts:    broadcastAttempts,
			NextBroadcastHeight:  nextBroadcastHeight,
			RequestedSatPerVbyte: requestedFeeRate,
			RequestedConfTarget:  requestedFee.ConfTarget,
			Force:                pendingInput.Params.Force,
		})
	}

	return &PendingSweepsResponse{
		PendingSweeps: rpcPendingSweeps,
	}, nil
}

// unmarshallOutPoint converts an outpoint from its lnrpc type to its canonical
// type.
func unmarshallOutPoint(op *lnrpc.OutPoint) (*wire.OutPoint, error) {
	if op == nil {
		return nil, fmt.Errorf("empty outpoint provided")
	}

	var hash chainhash.Hash
	switch {
	case len(op.TxidBytes) == 0 && len(op.TxidStr) == 0:
		fallthrough

	case len(op.TxidBytes) != 0 && len(op.TxidStr) != 0:
		return nil, fmt.Errorf("either TxidBytes or TxidStr must be " +
			"specified, but not both")

	// The hash was provided as raw bytes.
	case len(op.TxidBytes) != 0:
		copy(hash[:], op.TxidBytes)

	// The hash was provided as a hex-encoded string.
	case len(op.TxidStr) != 0:
		h, err := chainhash.NewHashFromStr(op.TxidStr)
		if err != nil {
			return nil, err
		}
		hash = *h
	}

	return &wire.OutPoint{
		Hash:  hash,
		Index: op.OutputIndex,
	}, nil
}

// BumpFee allows bumping the fee rate of an arbitrary input. A fee preference
// can be expressed either as a specific fee rate or a delta of blocks in which
// the output should be swept on-chain within. If a fee preference is not
// explicitly specified, then an error is returned. The status of the input
// sweep can be checked through the PendingSweeps RPC.
func (w *WalletKit) BumpFee(ctx context.Context,
	in *BumpFeeRequest) (*BumpFeeResponse, error) {

	// Parse the outpoint from the request.
	op, err := unmarshallOutPoint(in.Outpoint)
	if err != nil {
		return nil, err
	}

	// We only allow using either the deprecated field or the new field.
	if in.SatPerByte != 0 && in.SatPerVbyte != 0 {
		return nil, fmt.Errorf("either SatPerByte or " +
			"SatPerVbyte should be set, but not both")
	}

	// Construct the request's fee preference.
	satPerKw := chainfee.SatPerKVByte(in.SatPerVbyte * 1000).FeePerKWeight()
	if in.SatPerByte != 0 {
		satPerKw = chainfee.SatPerKVByte(
			in.SatPerByte * 1000,
		).FeePerKWeight()
	}
	feePreference := sweep.FeePreference{
		ConfTarget: uint32(in.TargetConf),
		FeeRate:    satPerKw,
	}

	// We'll attempt to bump the fee of the input through the UtxoSweeper.
	// If it is currently attempting to sweep the input, then it'll simply
	// bump its fee, which will result in a replacement transaction (RBF)
	// being broadcast. If it is not aware of the input however,
	// lnwallet.ErrNotMine is returned.
	params := sweep.ParamsUpdate{
		Fee:   feePreference,
		Force: in.Force,
	}

	_, err = w.cfg.Sweeper.UpdateParams(*op, params)
	switch err {
	case nil:
		return &BumpFeeResponse{}, nil
	case lnwallet.ErrNotMine:
		break
	default:
		return nil, err
	}

	log.Debugf("Attempting to CPFP outpoint %s", op)

	// Since we're unable to perform a bump through RBF, we'll assume the
	// user is attempting to bump an unconfirmed transaction's fee rate by
	// sweeping an output within it under control of the wallet with a
	// higher fee rate, essentially performing a Child-Pays-For-Parent
	// (CPFP).
	//
	// We'll gather all of the information required by the UtxoSweeper in
	// order to sweep the output.
	utxo, err := w.cfg.Wallet.FetchInputInfo(op)
	if err != nil {
		return nil, err
	}

	// We're only able to bump the fee of unconfirmed transactions.
	if utxo.Confirmations > 0 {
		return nil, errors.New("unable to bump fee of a confirmed " +
			"transaction")
	}

	var witnessType input.WitnessType
	switch utxo.AddressType {
	case lnwallet.WitnessPubKey:
		witnessType = input.WitnessKeyHash
	case lnwallet.NestedWitnessPubKey:
		witnessType = input.NestedWitnessKeyHash
	default:
		return nil, fmt.Errorf("unknown input witness %v", op)
	}

	signDesc := &input.SignDescriptor{
		Output: &wire.TxOut{
			PkScript: utxo.PkScript,
			Value:    int64(utxo.Value),
		},
		HashType: txscript.SigHashAll,
	}

	// We'll use the current height as the height hint since we're dealing
	// with an unconfirmed transaction.
	_, currentHeight, err := w.cfg.Chain.GetBestBlock()
	if err != nil {
		return nil, fmt.Errorf("unable to retrieve current height: %v",
			err)
	}

	input := input.NewBaseInput(op, witnessType, signDesc, uint32(currentHeight))
	if _, err = w.cfg.Sweeper.SweepInput(input, sweep.Params{Fee: feePreference}); err != nil {
		return nil, err
	}

	return &BumpFeeResponse{}, nil
}

// ListSweeps returns a list of the sweeps that our node has published.
func (w *WalletKit) ListSweeps(ctx context.Context,
	in *ListSweepsRequest) (*ListSweepsResponse, error) {

	sweeps, err := w.cfg.Sweeper.ListSweeps()
	if err != nil {
		return nil, err
	}

	sweepTxns := make(map[string]bool)
	for _, sweep := range sweeps {
		sweepTxns[sweep.String()] = true
	}

	// Some of our sweeps could have been replaced by fee, or dropped out
	// of the mempool. Here, we lookup our wallet transactions so that we
	// can match our list of sweeps against the list of transactions that
	// the wallet is still tracking. Sweeps are currently always swept to
	// the default wallet account.
	transactions, err := w.cfg.Wallet.ListTransactionDetails(
		0, btcwallet.UnconfirmedHeight, lnwallet.DefaultAccountName,
	)
	if err != nil {
		return nil, err
	}

	var (
		txids     []string
		txDetails []*lnwallet.TransactionDetail
	)

	for _, tx := range transactions {
		_, ok := sweepTxns[tx.Hash.String()]
		if !ok {
			continue
		}

		// Add the txid or full tx details depending on whether we want
		// verbose output or not.
		if in.Verbose {
			txDetails = append(txDetails, tx)
		} else {
			txids = append(txids, tx.Hash.String())
		}
	}

	if in.Verbose {
		return &ListSweepsResponse{
			Sweeps: &ListSweepsResponse_TransactionDetails{
				TransactionDetails: lnrpc.RPCTransactionDetails(
					txDetails,
				),
			},
		}, nil
	}

	return &ListSweepsResponse{
		Sweeps: &ListSweepsResponse_TransactionIds{
			TransactionIds: &ListSweepsResponse_TransactionIDs{
				TransactionIds: txids,
			},
		},
	}, nil
}

// LabelTransaction adds a label to a transaction.
func (w *WalletKit) LabelTransaction(ctx context.Context,
	req *LabelTransactionRequest) (*LabelTransactionResponse, error) {

	// Check that the label provided in non-zero.
	if len(req.Label) == 0 {
		return nil, ErrZeroLabel
	}

	// Validate the length of the non-zero label. We do not need to use the
	// label returned here, because the original is non-zero so will not
	// be replaced.
	if _, err := labels.ValidateAPI(req.Label); err != nil {
		return nil, err
	}

	hash, err := chainhash.NewHash(req.Txid)
	if err != nil {
		return nil, err
	}

	err = w.cfg.Wallet.LabelTransaction(*hash, req.Label, req.Overwrite)
	return &LabelTransactionResponse{}, err
}

// FundPsbt creates a fully populated PSBT that contains enough inputs to fund
// the outputs specified in the template. There are two ways of specifying a
// template: Either by passing in a PSBT with at least one output declared or
// by passing in a raw TxTemplate message. If there are no inputs specified in
// the template, coin selection is performed automatically. If the template does
// contain any inputs, it is assumed that full coin selection happened
// externally and no additional inputs are added. If the specified inputs aren't
// enough to fund the outputs with the given fee rate, an error is returned.
// After either selecting or verifying the inputs, all input UTXOs are locked
// with an internal app ID.
//
// NOTE: If this method returns without an error, it is the caller's
// responsibility to either spend the locked UTXOs (by finalizing and then
// publishing the transaction) or to unlock/release the locked UTXOs in case of
// an error on the caller's side.
func (w *WalletKit) FundPsbt(_ context.Context,
	req *FundPsbtRequest) (*FundPsbtResponse, error) {

	var (
		err         error
		packet      *psbt.Packet
		feeSatPerKW chainfee.SatPerKWeight
		locks       []*wtxmgr.LockedOutput
		rawPsbt     bytes.Buffer
	)

	// There are two ways a user can specify what we call the template (a
	// list of inputs and outputs to use in the PSBT): Either as a PSBT
	// packet directly or as a special RPC message. Find out which one the
	// user wants to use, they are mutually exclusive.
	switch {
	// The template is specified as a PSBT. All we have to do is parse it.
	case req.GetPsbt() != nil:
		r := bytes.NewReader(req.GetPsbt())
		packet, err = psbt.NewFromRawBytes(r, false)
		if err != nil {
			return nil, fmt.Errorf("could not parse PSBT: %v", err)
		}

	// The template is specified as a RPC message. We need to create a new
	// PSBT and copy the RPC information over.
	case req.GetRaw() != nil:
		tpl := req.GetRaw()

		txOut := make([]*wire.TxOut, 0, len(tpl.Outputs))
		for addrStr, amt := range tpl.Outputs {
			addr, err := btcutil.DecodeAddress(
				addrStr, w.cfg.ChainParams,
			)
			if err != nil {
				return nil, fmt.Errorf("error parsing address "+
					"%s for network %s: %v", addrStr,
					w.cfg.ChainParams.Name, err)
			}
			pkScript, err := txscript.PayToAddrScript(addr)
			if err != nil {
				return nil, fmt.Errorf("error getting pk "+
					"script for address %s: %v", addrStr,
					err)
			}

			txOut = append(txOut, &wire.TxOut{
				Value:    int64(amt),
				PkScript: pkScript,
			})
		}

		txIn := make([]*wire.OutPoint, len(tpl.Inputs))
		for idx, in := range tpl.Inputs {
			op, err := unmarshallOutPoint(in)
			if err != nil {
				return nil, fmt.Errorf("error parsing "+
					"outpoint: %v", err)
			}
			txIn[idx] = op
		}

		sequences := make([]uint32, len(txIn))
		packet, err = psbt.New(txIn, txOut, 2, 0, sequences)
		if err != nil {
			return nil, fmt.Errorf("could not create PSBT: %v", err)
		}

	default:
		return nil, fmt.Errorf("transaction template missing, need " +
			"to specify either PSBT or raw TX template")
	}

	// Determine the desired transaction fee.
	switch {
	// Estimate the fee by the target number of blocks to confirmation.
	case req.GetTargetConf() != 0:
		targetConf := req.GetTargetConf()
		if targetConf < 2 {
			return nil, fmt.Errorf("confirmation target must be " +
				"greater than 1")
		}

		feeSatPerKW, err = w.cfg.FeeEstimator.EstimateFeePerKW(
			targetConf,
		)
		if err != nil {
			return nil, fmt.Errorf("could not estimate fee: %v",
				err)
		}

	// Convert the fee to sat/kW from the specified sat/vByte.
	case req.GetSatPerVbyte() != 0:
		feeSatPerKW = chainfee.SatPerKVByte(
			req.GetSatPerVbyte() * 1000,
		).FeePerKWeight()

	default:
		return nil, fmt.Errorf("fee definition missing, need to " +
			"specify either target_conf or sat_per_vbyte")
	}

	// Then, we'll extract the minimum number of confirmations that each
	// output we use to fund the transaction should satisfy.
	minConfs, err := lnrpc.ExtractMinConfs(
		req.GetMinConfs(), req.GetSpendUnconfirmed(),
	)
	if err != nil {
		return nil, err
	}

	// The RPC parsing part is now over. Several of the following operations
	// require us to hold the global coin selection lock so we do the rest
	// of the tasks while holding the lock. The result is a list of locked
	// UTXOs.
	changeIndex := int32(-1)
	err = w.cfg.CoinSelectionLocker.WithCoinSelectLock(func() error {
		// We'll assume the PSBT will be funded by the default account
		// unless otherwise specified.
		account := lnwallet.DefaultAccountName
		if req.Account != "" {
			account = req.Account
		}

		// In case the user did specify inputs, we need to make sure
		// they are known to us, still unspent and not yet locked.
		if len(packet.UnsignedTx.TxIn) > 0 {
			// Get a list of all unspent witness outputs.
			utxos, err := w.cfg.Wallet.ListUnspentWitness(
				minConfs, defaultMaxConf, account,
			)
			if err != nil {
				return err
			}

			// Validate all inputs against our known list of UTXOs
			// now.
			err = verifyInputsUnspent(packet.UnsignedTx.TxIn, utxos)
			if err != nil {
				return err
			}
		}

		// We made sure the input from the user is as sane as possible.
		// We can now ask the wallet to fund the TX. This will not yet
		// lock any coins but might still change the wallet DB by
		// generating a new change address.
		changeIndex, err = w.cfg.Wallet.FundPsbt(
			packet, minConfs, feeSatPerKW, account,
		)
		if err != nil {
			return fmt.Errorf("wallet couldn't fund PSBT: %v", err)
		}

		// Make sure we can properly serialize the packet. If this goes
		// wrong then something isn't right with the inputs and we
		// probably shouldn't try to lock any of them.
		err = packet.Serialize(&rawPsbt)
		if err != nil {
			return fmt.Errorf("error serializing funded PSBT: %v",
				err)
		}

		// Now we have obtained a set of coins that can be used to fund
		// the TX. Let's lock them to be sure they aren't spent by the
		// time the PSBT is published. This is the action we do here
		// that could cause an error. Therefore if some of the UTXOs
		// cannot be locked, the rollback of the other's locks also
		// happens in this function. If we ever need to do more after
		// this function, we need to extract the rollback needs to be
		// extracted into a defer.
		locks, err = lockInputs(w.cfg.Wallet, packet)
		if err != nil {
			return fmt.Errorf("could not lock inputs: %v", err)
		}

		return nil
	})
	if err != nil {
		return nil, err
	}

	// Convert the lock leases to the RPC format.
	rpcLocks := marshallLeases(locks)

	return &FundPsbtResponse{
		FundedPsbt:        rawPsbt.Bytes(),
		ChangeOutputIndex: changeIndex,
		LockedUtxos:       rpcLocks,
	}, nil
}

// marshallLeases converts the lock leases to the RPC format.
func marshallLeases(locks []*wtxmgr.LockedOutput) []*UtxoLease {
	rpcLocks := make([]*UtxoLease, len(locks))
	for idx, lock := range locks {
		rpcLocks[idx] = &UtxoLease{
			Id: lock.LockID[:],
			Outpoint: &lnrpc.OutPoint{
				TxidBytes:   lock.Outpoint.Hash[:],
				TxidStr:     lock.Outpoint.Hash.String(),
				OutputIndex: lock.Outpoint.Index,
			},
			Expiration: uint64(lock.Expiration.Unix()),
		}
	}

	return rpcLocks
}

// SignPsbt expects a partial transaction with all inputs and outputs fully
// declared and tries to sign all unsigned inputs that have all required fields
// (UTXO information, BIP32 derivation information, witness or sig scripts)
// set.
// If no error is returned, the PSBT is ready to be given to the next signer or
// to be finalized if lnd was the last signer.
//
// NOTE: This RPC only signs inputs (and only those it can sign), it does not
// perform any other tasks (such as coin selection, UTXO locking or
// input/output/fee value validation, PSBT finalization). Any input that is
// incomplete will be skipped.
func (w *WalletKit) SignPsbt(_ context.Context, req *SignPsbtRequest) (
	*SignPsbtResponse, error) {

	packet, err := psbt.NewFromRawBytes(
		bytes.NewReader(req.FundedPsbt), false,
	)
	if err != nil {
<<<<<<< HEAD
=======
		log.Debugf("Error parsing PSBT: %v, raw input: %x", err,
			req.FundedPsbt)
>>>>>>> 12f98902
		return nil, fmt.Errorf("error parsing PSBT: %v", err)
	}

	// Let the wallet do the heavy lifting. This will sign all inputs that
	// we have the UTXO for. If some inputs can't be signed and don't have
	// witness data attached, they will just be skipped.
	err = w.cfg.Wallet.SignPsbt(packet)
	if err != nil {
		return nil, fmt.Errorf("error signing PSBT: %v", err)
	}

	// Serialize the signed PSBT in both the packet and wire format.
	var signedPsbtBytes bytes.Buffer
	err = packet.Serialize(&signedPsbtBytes)
	if err != nil {
		return nil, fmt.Errorf("error serializing PSBT: %v", err)
	}

	return &SignPsbtResponse{
		SignedPsbt: signedPsbtBytes.Bytes(),
	}, nil
}

// FinalizePsbt expects a partial transaction with all inputs and outputs fully
// declared and tries to sign all inputs that belong to the wallet. Lnd must be
// the last signer of the transaction. That means, if there are any unsigned
// non-witness inputs or inputs without UTXO information attached or inputs
// without witness data that do not belong to lnd's wallet, this method will
// fail. If no error is returned, the PSBT is ready to be extracted and the
// final TX within to be broadcast.
//
// NOTE: This method does NOT publish the transaction once finalized. It is the
// caller's responsibility to either publish the transaction on success or
// unlock/release any locked UTXOs in case of an error in this method.
func (w *WalletKit) FinalizePsbt(_ context.Context,
	req *FinalizePsbtRequest) (*FinalizePsbtResponse, error) {

	// We'll assume the PSBT was funded by the default account unless
	// otherwise specified.
	account := lnwallet.DefaultAccountName
	if req.Account != "" {
		account = req.Account
	}

	// Parse the funded PSBT.
	packet, err := psbt.NewFromRawBytes(
		bytes.NewReader(req.FundedPsbt), false,
	)
	if err != nil {
		return nil, fmt.Errorf("error parsing PSBT: %v", err)
	}

	// The only check done at this level is to validate that the PSBT is
	// not complete. The wallet performs all other checks.
	if packet.IsComplete() {
		return nil, fmt.Errorf("PSBT is already fully signed")
	}

	// Let the wallet do the heavy lifting. This will sign all inputs that
	// we have the UTXO for. If some inputs can't be signed and don't have
	// witness data attached, this will fail.
	err = w.cfg.Wallet.FinalizePsbt(packet, account)
	if err != nil {
		return nil, fmt.Errorf("error finalizing PSBT: %v", err)
	}

	var (
		finalPsbtBytes bytes.Buffer
		finalTxBytes   bytes.Buffer
	)

	// Serialize the finalized PSBT in both the packet and wire format.
	err = packet.Serialize(&finalPsbtBytes)
	if err != nil {
		return nil, fmt.Errorf("error serializing PSBT: %v", err)
	}
	finalTx, err := psbt.Extract(packet)
	if err != nil {
		return nil, fmt.Errorf("unable to extract final TX: %v", err)
	}
	err = finalTx.Serialize(&finalTxBytes)
	if err != nil {
		return nil, fmt.Errorf("error serializing final TX: %v", err)
	}

	return &FinalizePsbtResponse{
		SignedPsbt: finalPsbtBytes.Bytes(),
		RawFinalTx: finalTxBytes.Bytes(),
	}, nil
}

// marshalWalletAccount converts the properties of an account into its RPC
// representation.
func marshalWalletAccount(internalScope waddrmgr.KeyScope,
	account *waddrmgr.AccountProperties) (*Account, error) {

	var addrType AddressType
	switch account.KeyScope {
	case waddrmgr.KeyScopeBIP0049Plus:
		// No address schema present represents the traditional BIP-0049
		// address derivation scheme.
		if account.AddrSchema == nil {
			addrType = AddressType_HYBRID_NESTED_WITNESS_PUBKEY_HASH
			break
		}

		switch *account.AddrSchema {
		case waddrmgr.KeyScopeBIP0049AddrSchema:
			addrType = AddressType_NESTED_WITNESS_PUBKEY_HASH

		case waddrmgr.ScopeAddrMap[waddrmgr.KeyScopeBIP0049Plus]:
			addrType = AddressType_HYBRID_NESTED_WITNESS_PUBKEY_HASH

		default:
			return nil, fmt.Errorf("unsupported address schema %v",
				*account.AddrSchema)
		}

	case waddrmgr.KeyScopeBIP0084:
		addrType = AddressType_WITNESS_PUBKEY_HASH

	case waddrmgr.KeyScopeBIP0086:
		addrType = AddressType_TAPROOT_PUBKEY

	case internalScope:
		addrType = AddressType_WITNESS_PUBKEY_HASH

	default:
		return nil, fmt.Errorf("account %v has unsupported "+
			"key scope %v", account.AccountName, account.KeyScope)
	}

	rpcAccount := &Account{
		Name:             account.AccountName,
		AddressType:      addrType,
		ExternalKeyCount: account.ExternalKeyCount,
		InternalKeyCount: account.InternalKeyCount,
		WatchOnly:        account.IsWatchOnly,
	}

	// The remaining fields can only be done on accounts other than the
	// default imported one existing within each key scope.
	if account.AccountName != waddrmgr.ImportedAddrAccountName {
		nonHardenedIndex := account.AccountPubKey.ChildIndex() -
			hdkeychain.HardenedKeyStart
		rpcAccount.ExtendedPublicKey = account.AccountPubKey.String()
		if account.MasterKeyFingerprint != 0 {
			var mkfp [4]byte
			binary.BigEndian.PutUint32(
				mkfp[:], account.MasterKeyFingerprint,
			)
			rpcAccount.MasterKeyFingerprint = mkfp[:]
		}
		rpcAccount.DerivationPath = fmt.Sprintf("%v/%v'",
			account.KeyScope, nonHardenedIndex)
	}

	return rpcAccount, nil
}

// ListAccounts retrieves all accounts belonging to the wallet by default. A
// name and key scope filter can be provided to filter through all of the wallet
// accounts and return only those matching.
func (w *WalletKit) ListAccounts(ctx context.Context,
	req *ListAccountsRequest) (*ListAccountsResponse, error) {

	// Map the supported address types into their corresponding key scope.
	var keyScopeFilter *waddrmgr.KeyScope
	switch req.AddressType {
	case AddressType_UNKNOWN:
		break

	case AddressType_WITNESS_PUBKEY_HASH:
		keyScope := waddrmgr.KeyScopeBIP0084
		keyScopeFilter = &keyScope

	case AddressType_NESTED_WITNESS_PUBKEY_HASH,
		AddressType_HYBRID_NESTED_WITNESS_PUBKEY_HASH:

		keyScope := waddrmgr.KeyScopeBIP0049Plus
		keyScopeFilter = &keyScope

	case AddressType_TAPROOT_PUBKEY:
		keyScope := waddrmgr.KeyScopeBIP0086
		keyScopeFilter = &keyScope

	default:
		return nil, fmt.Errorf("unhandled address type %v", req.AddressType)
	}

	accounts, err := w.cfg.Wallet.ListAccounts(req.Name, keyScopeFilter)
	if err != nil {
		return nil, err
	}

	rpcAccounts := make([]*Account, 0, len(accounts))
	for _, account := range accounts {
		// Don't include the default imported accounts created by the
		// wallet in the response if they don't have any keys imported.
		if account.AccountName == waddrmgr.ImportedAddrAccountName &&
			account.ImportedKeyCount == 0 {

			continue
		}

		rpcAccount, err := marshalWalletAccount(
			w.internalScope(), account,
		)
		if err != nil {
			return nil, err
		}
		rpcAccounts = append(rpcAccounts, rpcAccount)
	}

	return &ListAccountsResponse{Accounts: rpcAccounts}, nil
}

// parseAddrType parses an address type from its RPC representation to a
// *waddrmgr.AddressType.
func parseAddrType(addrType AddressType,
	required bool) (*waddrmgr.AddressType, error) {

	switch addrType {
	case AddressType_UNKNOWN:
		if required {
			return nil, errors.New("an address type must be specified")
		}
		return nil, nil

	case AddressType_WITNESS_PUBKEY_HASH:
		addrTyp := waddrmgr.WitnessPubKey
		return &addrTyp, nil

	case AddressType_NESTED_WITNESS_PUBKEY_HASH:
		addrTyp := waddrmgr.NestedWitnessPubKey
		return &addrTyp, nil

	case AddressType_HYBRID_NESTED_WITNESS_PUBKEY_HASH:
		addrTyp := waddrmgr.WitnessPubKey
		return &addrTyp, nil

	case AddressType_TAPROOT_PUBKEY:
		addrTyp := waddrmgr.TaprootPubKey
		return &addrTyp, nil

	default:
		return nil, fmt.Errorf("unhandled address type %v", addrType)
	}
}

// ImportAccount imports an account backed by an account extended public key.
// The master key fingerprint denotes the fingerprint of the root key
// corresponding to the account public key (also known as the key with
// derivation path m/). This may be required by some hardware wallets for proper
// identification and signing.
//
// The address type can usually be inferred from the key's version, but may be
// required for certain keys to map them into the proper scope.
//
// For BIP-0044 keys, an address type must be specified as we intend to not
// support importing BIP-0044 keys into the wallet using the legacy
// pay-to-pubkey-hash (P2PKH) scheme. A nested witness address type will force
// the standard BIP-0049 derivation scheme, while a witness address type will
// force the standard BIP-0084 derivation scheme.
//
// For BIP-0049 keys, an address type must also be specified to make a
// distinction between the standard BIP-0049 address schema (nested witness
// pubkeys everywhere) and our own BIP-0049Plus address schema (nested pubkeys
// externally, witness pubkeys internally).
func (w *WalletKit) ImportAccount(ctx context.Context,
	req *ImportAccountRequest) (*ImportAccountResponse, error) {

	accountPubKey, err := hdkeychain.NewKeyFromString(req.ExtendedPublicKey)
	if err != nil {
		return nil, err
	}

	var mkfp uint32
	switch len(req.MasterKeyFingerprint) {
	// No master key fingerprint provided, which is fine as it's not
	// required.
	case 0:
	// Expected length.
	case 4:
		mkfp = binary.BigEndian.Uint32(req.MasterKeyFingerprint)
	default:
		return nil, errors.New("invalid length for master key " +
			"fingerprint, expected 4 bytes in big-endian")
	}

	addrType, err := parseAddrType(req.AddressType, false)
	if err != nil {
		return nil, err
	}

	accountProps, extAddrs, intAddrs, err := w.cfg.Wallet.ImportAccount(
		req.Name, accountPubKey, mkfp, addrType, req.DryRun,
	)
	if err != nil {
		return nil, err
	}

	rpcAccount, err := marshalWalletAccount(w.internalScope(), accountProps)
	if err != nil {
		return nil, err
	}

	resp := &ImportAccountResponse{Account: rpcAccount}
	if !req.DryRun {
		return resp, nil
	}

	resp.DryRunExternalAddrs = make([]string, len(extAddrs))
	for i := 0; i < len(extAddrs); i++ {
		resp.DryRunExternalAddrs[i] = extAddrs[i].String()
	}
	resp.DryRunInternalAddrs = make([]string, len(intAddrs))
	for i := 0; i < len(intAddrs); i++ {
		resp.DryRunInternalAddrs[i] = intAddrs[i].String()
	}

	return resp, nil
}

// ImportPublicKey imports a single derived public key into the wallet. The
// address type can usually be inferred from the key's version, but in the case
// of legacy versions (xpub, tpub), an address type must be specified as we
// intend to not support importing BIP-44 keys into the wallet using the legacy
// pay-to-pubkey-hash (P2PKH) scheme.
func (w *WalletKit) ImportPublicKey(ctx context.Context,
	req *ImportPublicKeyRequest) (*ImportPublicKeyResponse, error) {

	pubKey, err := btcec.ParsePubKey(req.PublicKey)
	if err != nil {
		return nil, err
	}
	addrType, err := parseAddrType(req.AddressType, true)
	if err != nil {
		return nil, err
	}

	if err := w.cfg.Wallet.ImportPublicKey(pubKey, *addrType); err != nil {
		return nil, err
	}

	return &ImportPublicKeyResponse{}, nil
}<|MERGE_RESOLUTION|>--- conflicted
+++ resolved
@@ -1224,11 +1224,8 @@
 		bytes.NewReader(req.FundedPsbt), false,
 	)
 	if err != nil {
-<<<<<<< HEAD
-=======
 		log.Debugf("Error parsing PSBT: %v, raw input: %x", err,
 			req.FundedPsbt)
->>>>>>> 12f98902
 		return nil, fmt.Errorf("error parsing PSBT: %v", err)
 	}
 
