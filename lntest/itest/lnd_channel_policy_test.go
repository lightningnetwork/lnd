package itest

import (
	"context"
	"math"
	"strings"
	"time"

	"github.com/btcsuite/btcd/btcutil"
	"github.com/btcsuite/btcd/wire"
	"github.com/lightningnetwork/lnd/chainreg"
	"github.com/lightningnetwork/lnd/funding"
	"github.com/lightningnetwork/lnd/lnrpc"
	"github.com/lightningnetwork/lnd/lntest"
	"github.com/lightningnetwork/lnd/lnwire"
	"github.com/stretchr/testify/require"
)

// assertPolicyUpdate checks that a given policy update has been received by a
// list of given nodes.
func assertPolicyUpdate(t *harnessTest, nodes []*lntest.HarnessNode,
	advertisingNode string, policy *lnrpc.RoutingPolicy,
	chanPoint *lnrpc.ChannelPoint) {

	for _, node := range nodes {
		assertChannelPolicyUpdate(
			t.t, node, advertisingNode, policy, chanPoint, false,
		)
	}
}

// testUpdateChannelPolicy tests that policy updates made to a channel
// gets propagated to other nodes in the network.
func testUpdateChannelPolicy(net *lntest.NetworkHarness, t *harnessTest) {
	ctxb := context.Background()

	const (
		defaultFeeBase       = 1000
		defaultFeeRate       = 1
		defaultTimeLockDelta = chainreg.DefaultBitcoinTimeLockDelta
		defaultMinHtlc       = 1000
	)
	defaultMaxHtlc := calculateMaxHtlc(funding.MaxBtcFundingAmount)

	chanAmt := funding.MaxBtcFundingAmount
	pushAmt := chanAmt / 2

	// Create a channel Alice->Bob.
	chanPoint := openChannelAndAssert(
		t, net, net.Alice, net.Bob,
		lntest.OpenChannelParams{
			Amt:     chanAmt,
			PushAmt: pushAmt,
		},
	)
	defer closeChannelAndAssert(t, net, net.Alice, chanPoint, false)

	// We add all the nodes' update channels to a slice, such that we can
	// make sure they all receive the expected updates.
	nodes := []*lntest.HarnessNode{net.Alice, net.Bob}

	// Alice and Bob should see each other's ChannelUpdates, advertising the
	// default routing policies.
	expectedPolicy := &lnrpc.RoutingPolicy{
		FeeBaseMsat:      defaultFeeBase,
		FeeRateMilliMsat: defaultFeeRate,
		TimeLockDelta:    defaultTimeLockDelta,
		MinHtlc:          defaultMinHtlc,
		MaxHtlcMsat:      defaultMaxHtlc,
	}

	assertPolicyUpdate(
		t, nodes, net.Alice.PubKeyStr, expectedPolicy, chanPoint,
	)
	assertPolicyUpdate(
		t, nodes, net.Bob.PubKeyStr, expectedPolicy, chanPoint,
	)

	// They should now know about the default policies.
	for _, node := range nodes {
		assertChannelPolicy(
			t, node, net.Alice.PubKeyStr, expectedPolicy, chanPoint,
		)
		assertChannelPolicy(
			t, node, net.Bob.PubKeyStr, expectedPolicy, chanPoint,
		)
	}

	err := net.Alice.WaitForNetworkChannelOpen(chanPoint)
	if err != nil {
		t.Fatalf("alice didn't report channel: %v", err)
	}
	err = net.Bob.WaitForNetworkChannelOpen(chanPoint)
	if err != nil {
		t.Fatalf("bob didn't report channel: %v", err)
	}

	// Create Carol with options to rate limit channel updates up to 2 per
	// day, and create a new channel Bob->Carol.
	carol := net.NewNode(
		t.t, "Carol", []string{
			"--gossip.max-channel-update-burst=2",
			"--gossip.channel-update-interval=24h",
		},
	)

	// Clean up carol's node when the test finishes.
	defer shutdownAndAssert(net, t, carol)

	nodes = append(nodes, carol)

	// Send some coins to Carol that can be used for channel funding.
	net.SendCoins(t.t, btcutil.SatoshiPerBitcoin, carol)

	net.ConnectNodes(t.t, carol, net.Bob)

	// Open the channel Carol->Bob with a custom min_htlc value set. Since
	// Carol is opening the channel, she will require Bob to not forward
	// HTLCs smaller than this value, and hence he should advertise it as
	// part of his ChannelUpdate.
	const customMinHtlc = 5000
	chanPoint2 := openChannelAndAssert(
		t, net, carol, net.Bob,
		lntest.OpenChannelParams{
			Amt:     chanAmt,
			PushAmt: pushAmt,
			MinHtlc: customMinHtlc,
		},
	)
	defer closeChannelAndAssert(t, net, net.Bob, chanPoint2, false)

	expectedPolicyBob := &lnrpc.RoutingPolicy{
		FeeBaseMsat:      defaultFeeBase,
		FeeRateMilliMsat: defaultFeeRate,
		TimeLockDelta:    defaultTimeLockDelta,
		MinHtlc:          customMinHtlc,
		MaxHtlcMsat:      defaultMaxHtlc,
	}
	expectedPolicyCarol := &lnrpc.RoutingPolicy{
		FeeBaseMsat:      defaultFeeBase,
		FeeRateMilliMsat: defaultFeeRate,
		TimeLockDelta:    defaultTimeLockDelta,
		MinHtlc:          defaultMinHtlc,
		MaxHtlcMsat:      defaultMaxHtlc,
	}

	assertPolicyUpdate(
		t, nodes, net.Bob.PubKeyStr, expectedPolicyBob, chanPoint2,
	)
	assertPolicyUpdate(
		t, nodes, carol.PubKeyStr, expectedPolicyCarol, chanPoint2,
	)

	// Check that all nodes now know about the updated policies.
	for _, node := range nodes {
		assertChannelPolicy(
			t, node, net.Bob.PubKeyStr, expectedPolicyBob,
			chanPoint2,
		)
		assertChannelPolicy(
			t, node, carol.PubKeyStr, expectedPolicyCarol,
			chanPoint2,
		)
	}

	err = net.Alice.WaitForNetworkChannelOpen(chanPoint2)
	if err != nil {
		t.Fatalf("alice didn't report channel: %v", err)
	}
	err = net.Bob.WaitForNetworkChannelOpen(chanPoint2)
	if err != nil {
		t.Fatalf("bob didn't report channel: %v", err)
	}
	err = carol.WaitForNetworkChannelOpen(chanPoint2)
	if err != nil {
		t.Fatalf("carol didn't report channel: %v", err)
	}

	// First we'll try to send a payment from Alice to Carol with an amount
	// less than the min_htlc value required by Carol. This payment should
	// fail, as the channel Bob->Carol cannot carry HTLCs this small.
	payAmt := btcutil.Amount(4)
	invoice := &lnrpc.Invoice{
		Memo:  "testing",
		Value: int64(payAmt),
	}
	ctxt, _ := context.WithTimeout(ctxb, defaultTimeout)
	resp, err := carol.AddInvoice(ctxt, invoice)
	if err != nil {
		t.Fatalf("unable to add invoice: %v", err)
	}

	err = completePaymentRequests(
		net.Alice, net.Alice.RouterClient,
		[]string{resp.PaymentRequest}, true,
	)

	// Alice knows about the channel policy of Carol and should therefore
	// not be able to find a path during routing.
	expErr := lnrpc.PaymentFailureReason_FAILURE_REASON_NO_ROUTE
	if err.Error() != expErr.String() {
		t.Fatalf("expected %v, instead got %v", expErr, err)
	}

	// Now we try to send a payment over the channel with a value too low
	// to be accepted. First we query for a route to route a payment of
	// 5000 mSAT, as this is accepted.
	payAmt = btcutil.Amount(5)
	routesReq := &lnrpc.QueryRoutesRequest{
		PubKey:         carol.PubKeyStr,
		Amt:            int64(payAmt),
		FinalCltvDelta: defaultTimeLockDelta,
	}

	ctxt, _ = context.WithTimeout(ctxb, defaultTimeout)
	routes, err := net.Alice.QueryRoutes(ctxt, routesReq)
	if err != nil {
		t.Fatalf("unable to get route: %v", err)
	}

	if len(routes.Routes) != 1 {
		t.Fatalf("expected to find 1 route, got %v", len(routes.Routes))
	}

	// We change the route to carry a payment of 4000 mSAT instead of 5000
	// mSAT.
	payAmt = btcutil.Amount(4)
	amtSat := int64(payAmt)
	amtMSat := int64(lnwire.NewMSatFromSatoshis(payAmt))
	routes.Routes[0].Hops[0].AmtToForward = amtSat // nolint:staticcheck
	routes.Routes[0].Hops[0].AmtToForwardMsat = amtMSat
	routes.Routes[0].Hops[1].AmtToForward = amtSat // nolint:staticcheck
	routes.Routes[0].Hops[1].AmtToForwardMsat = amtMSat

	// Send the payment with the modified value.
	ctxt, _ = context.WithTimeout(ctxb, defaultTimeout)
	alicePayStream, err := net.Alice.SendToRoute(ctxt) // nolint:staticcheck
	if err != nil {
		t.Fatalf("unable to create payment stream for alice: %v", err)
	}
	sendReq := &lnrpc.SendToRouteRequest{
		PaymentHash: resp.RHash,
		Route:       routes.Routes[0],
	}

	err = alicePayStream.Send(sendReq)
	if err != nil {
		t.Fatalf("unable to send payment: %v", err)
	}

	// We expect this payment to fail, and that the min_htlc value is
	// communicated back to us, since the attempted HTLC value was too low.
	sendResp, err := alicePayStream.Recv()
	if err != nil {
		t.Fatalf("unable to send payment: %v", err)
	}

	// Expected as part of the error message.
	substrs := []string{
		"AmountBelowMinimum",
		"HtlcMinimumMsat: (lnwire.MilliSatoshi) 5000 mSAT",
	}
	for _, s := range substrs {
		if !strings.Contains(sendResp.PaymentError, s) {
			t.Fatalf("expected error to contain \"%v\", instead "+
				"got %v", s, sendResp.PaymentError)
		}
	}

	// Make sure sending using the original value succeeds.
	payAmt = btcutil.Amount(5)
	amtSat = int64(payAmt)
	amtMSat = int64(lnwire.NewMSatFromSatoshis(payAmt))
	routes.Routes[0].Hops[0].AmtToForward = amtSat // nolint:staticcheck
	routes.Routes[0].Hops[0].AmtToForwardMsat = amtMSat
	routes.Routes[0].Hops[1].AmtToForward = amtSat // nolint:staticcheck
	routes.Routes[0].Hops[1].AmtToForwardMsat = amtMSat

	// Manually set the MPP payload a new for each payment since
	// the payment addr will change with each invoice, although we
	// can re-use the route itself.
	route := routes.Routes[0]
	route.Hops[len(route.Hops)-1].TlvPayload = true
	route.Hops[len(route.Hops)-1].MppRecord = &lnrpc.MPPRecord{
		PaymentAddr:  resp.PaymentAddr,
		TotalAmtMsat: amtMSat,
	}

	sendReq = &lnrpc.SendToRouteRequest{
		PaymentHash: resp.RHash,
		Route:       route,
	}

	err = alicePayStream.Send(sendReq)
	if err != nil {
		t.Fatalf("unable to send payment: %v", err)
	}

	sendResp, err = alicePayStream.Recv()
	if err != nil {
		t.Fatalf("unable to send payment: %v", err)
	}

	if sendResp.PaymentError != "" {
		t.Fatalf("expected payment to succeed, instead got %v",
			sendResp.PaymentError)
	}

	// With our little cluster set up, we'll update the fees and the max htlc
	// size for the Bob side of the Alice->Bob channel, and make sure
	// all nodes learn about it.
	baseFee := int64(1500)
	feeRate := int64(12)
	timeLockDelta := uint32(66)
	maxHtlc := uint64(500000)

	expectedPolicy = &lnrpc.RoutingPolicy{
		FeeBaseMsat:      baseFee,
		FeeRateMilliMsat: testFeeBase * feeRate,
		TimeLockDelta:    timeLockDelta,
		MinHtlc:          defaultMinHtlc,
		MaxHtlcMsat:      maxHtlc,
	}

	req := &lnrpc.PolicyUpdateRequest{
		BaseFeeMsat:   baseFee,
		FeeRate:       float64(feeRate),
		TimeLockDelta: timeLockDelta,
		MaxHtlcMsat:   maxHtlc,
		Scope: &lnrpc.PolicyUpdateRequest_ChanPoint{
			ChanPoint: chanPoint,
		},
	}

	ctxt, _ = context.WithTimeout(ctxb, defaultTimeout)
	if _, err := net.Bob.UpdateChannelPolicy(ctxt, req); err != nil {
		t.Fatalf("unable to get alice's balance: %v", err)
	}

	// Wait for all nodes to have seen the policy update done by Bob.
	assertPolicyUpdate(
		t, nodes, net.Bob.PubKeyStr, expectedPolicy, chanPoint,
	)

	// Check that all nodes now know about Bob's updated policy.
	for _, node := range nodes {
		assertChannelPolicy(
			t, node, net.Bob.PubKeyStr, expectedPolicy, chanPoint,
		)
	}

	// Now that all nodes have received the new channel update, we'll try
	// to send a payment from Alice to Carol to ensure that Alice has
	// internalized this fee update. This shouldn't affect the route that
	// Alice takes though: we updated the Alice -> Bob channel and she
	// doesn't pay for transit over that channel as it's direct.
	// Note that the payment amount is >= the min_htlc value for the
	// channel Bob->Carol, so it should successfully be forwarded.
	payAmt = btcutil.Amount(5)
	invoice = &lnrpc.Invoice{
		Memo:  "testing",
		Value: int64(payAmt),
	}
	ctxt, _ = context.WithTimeout(ctxb, defaultTimeout)
	resp, err = carol.AddInvoice(ctxt, invoice)
	if err != nil {
		t.Fatalf("unable to add invoice: %v", err)
	}

	err = completePaymentRequests(
		net.Alice, net.Alice.RouterClient,
		[]string{resp.PaymentRequest}, true,
	)
	if err != nil {
		t.Fatalf("unable to send payment: %v", err)
	}

	// We'll now open a channel from Alice directly to Carol.
	net.ConnectNodes(t.t, net.Alice, carol)
	chanPoint3 := openChannelAndAssert(
		t, net, net.Alice, carol,
		lntest.OpenChannelParams{
			Amt:     chanAmt,
			PushAmt: pushAmt,
		},
	)
	defer closeChannelAndAssert(t, net, net.Alice, chanPoint3, false)

	err = net.Alice.WaitForNetworkChannelOpen(chanPoint3)
	if err != nil {
		t.Fatalf("alice didn't report channel: %v", err)
	}
	err = carol.WaitForNetworkChannelOpen(chanPoint3)
	if err != nil {
		t.Fatalf("bob didn't report channel: %v", err)
	}

	// Make a global update, and check that both channels' new policies get
	// propagated.
	baseFee = int64(800)
	feeRate = int64(123)
	timeLockDelta = uint32(22)
	maxHtlc *= 2

	expectedPolicy.FeeBaseMsat = baseFee
	expectedPolicy.FeeRateMilliMsat = testFeeBase * feeRate
	expectedPolicy.TimeLockDelta = timeLockDelta
	expectedPolicy.MaxHtlcMsat = maxHtlc

	req = &lnrpc.PolicyUpdateRequest{
		BaseFeeMsat:   baseFee,
		FeeRate:       float64(feeRate),
		TimeLockDelta: timeLockDelta,
		MaxHtlcMsat:   maxHtlc,
	}
	req.Scope = &lnrpc.PolicyUpdateRequest_Global{}

	ctxt, _ = context.WithTimeout(ctxb, defaultTimeout)
	_, err = net.Alice.UpdateChannelPolicy(ctxt, req)
	if err != nil {
		t.Fatalf("unable to update alice's channel policy: %v", err)
	}

	// Wait for all nodes to have seen the policy updates for both of
	// Alice's channels.
	assertPolicyUpdate(
		t, nodes, net.Alice.PubKeyStr, expectedPolicy, chanPoint,
	)
	assertPolicyUpdate(
		t, nodes, net.Alice.PubKeyStr, expectedPolicy, chanPoint3,
	)

	// And finally check that all nodes remembers the policy update they
	// received.
	for _, node := range nodes {
		assertChannelPolicy(
			t, node, net.Alice.PubKeyStr, expectedPolicy,
			chanPoint, chanPoint3,
		)
	}

	// Now, to test that Carol is properly rate limiting incoming updates,
	// we'll send two more update from Alice. Carol should accept the first,
	// but not the second, as she only allows two updates per day and a day
	// has yet to elapse from the previous update.
	const numUpdatesTilRateLimit = 2
	for i := 0; i < numUpdatesTilRateLimit; i++ {
		prevAlicePolicy := *expectedPolicy
		baseFee *= 2
		expectedPolicy.FeeBaseMsat = baseFee
		req.BaseFeeMsat = baseFee

		ctxt, cancel := context.WithTimeout(ctxb, defaultTimeout)
		defer cancel()
		_, err = net.Alice.UpdateChannelPolicy(ctxt, req)
		require.NoError(t.t, err)

		// Wait for all nodes to have seen the policy updates for both
		// of Alice's channels. Carol will not see the last update as
		// the limit has been reached.
		assertPolicyUpdate(
			t, []*lntest.HarnessNode{net.Alice, net.Bob},
			net.Alice.PubKeyStr, expectedPolicy, chanPoint,
		)
		assertPolicyUpdate(
			t, []*lntest.HarnessNode{net.Alice, net.Bob},
			net.Alice.PubKeyStr, expectedPolicy, chanPoint3,
		)
		// Check that all nodes remembers the policy update
		// they received.
		assertChannelPolicy(
			t, net.Alice, net.Alice.PubKeyStr,
			expectedPolicy, chanPoint, chanPoint3,
		)
		assertChannelPolicy(
			t, net.Bob, net.Alice.PubKeyStr,
			expectedPolicy, chanPoint, chanPoint3,
		)

		// Carol was added last, which is why we check the last index.
		// Since Carol didn't receive the last update, she still has
		// Alice's old policy.
		if i == numUpdatesTilRateLimit-1 {
			expectedPolicy = &prevAlicePolicy
		}
		assertPolicyUpdate(
			t, []*lntest.HarnessNode{carol},
			net.Alice.PubKeyStr, expectedPolicy, chanPoint,
		)
		assertPolicyUpdate(
			t, []*lntest.HarnessNode{carol},
			net.Alice.PubKeyStr, expectedPolicy, chanPoint3,
		)
		assertChannelPolicy(
			t, carol, net.Alice.PubKeyStr,
			expectedPolicy, chanPoint, chanPoint3,
		)
	}
}

// testSendUpdateDisableChannel ensures that a channel update with the disable
// flag set is sent once a channel has been either unilaterally or cooperatively
// closed.
func testSendUpdateDisableChannel(net *lntest.NetworkHarness, t *harnessTest) {
	const (
		chanAmt = 100000
	)

	// Open a channel between Alice and Bob and Alice and Carol. These will
	// be closed later on in order to trigger channel update messages
	// marking the channels as disabled.
	chanPointAliceBob := openChannelAndAssert(
		t, net, net.Alice, net.Bob,
		lntest.OpenChannelParams{
			Amt: chanAmt,
		},
	)

	carol := net.NewNode(
		t.t, "Carol", []string{
			"--minbackoff=10s",
			"--chan-enable-timeout=1.5s",
			"--chan-disable-timeout=3s",
			"--chan-status-sample-interval=.5s",
		})
	defer shutdownAndAssert(net, t, carol)

	net.ConnectNodes(t.t, net.Alice, carol)
	chanPointAliceCarol := openChannelAndAssert(
		t, net, net.Alice, carol,
		lntest.OpenChannelParams{
			Amt: chanAmt,
		},
	)

	// We create a new node Eve that has an inactive channel timeout of
	// just 2 seconds (down from the default 20m). It will be used to test
	// channel updates for channels going inactive.
	eve := net.NewNode(
		t.t, "Eve", []string{
			"--minbackoff=10s",
			"--chan-enable-timeout=1.5s",
			"--chan-disable-timeout=3s",
			"--chan-status-sample-interval=.5s",
		})
	defer shutdownAndAssert(net, t, eve)

	// Give Eve some coins.
	net.SendCoins(t.t, btcutil.SatoshiPerBitcoin, eve)

	// Connect Eve to Carol and Bob, and open a channel to carol.
	net.ConnectNodes(t.t, eve, carol)
	net.ConnectNodes(t.t, eve, net.Bob)

	chanPointEveCarol := openChannelAndAssert(
		t, net, eve, carol,
		lntest.OpenChannelParams{
			Amt: chanAmt,
		},
	)

	// Launch a node for Dave which will connect to Bob in order to receive
	// graph updates from. This will ensure that the channel updates are
	// propagated throughout the network.
	dave := net.NewNode(t.t, "Dave", nil)
	defer shutdownAndAssert(net, t, dave)

	net.ConnectNodes(t.t, net.Bob, dave)

	// We should expect to see a channel update with the default routing
	// policy, except that it should indicate the channel is disabled.
	expectedPolicy := &lnrpc.RoutingPolicy{
		FeeBaseMsat:      int64(chainreg.DefaultBitcoinBaseFeeMSat),
		FeeRateMilliMsat: int64(chainreg.DefaultBitcoinFeeRate),
		TimeLockDelta:    chainreg.DefaultBitcoinTimeLockDelta,
		MinHtlc:          1000, // default value
		MaxHtlcMsat:      calculateMaxHtlc(chanAmt),
		Disabled:         true,
	}

	// assertPolicyUpdate checks that the required policy update has
	// happened on the given node.
	assertPolicyUpdate := func(node *lntest.HarnessNode,
		policy *lnrpc.RoutingPolicy, chanPoint *lnrpc.ChannelPoint) {

		require.NoError(
			t.t, dave.WaitForChannelPolicyUpdate(
				node.PubKeyStr, policy, chanPoint, false,
			), "error while waiting for channel update",
		)
	}

	// Let Carol go offline. Since Eve has an inactive timeout of 2s, we
	// expect her to send an update disabling the channel.
	restartCarol, err := net.SuspendNode(carol)
	if err != nil {
		t.Fatalf("unable to suspend carol: %v", err)
	}

	assertPolicyUpdate(eve, expectedPolicy, chanPointEveCarol)

	// We restart Carol. Since the channel now becomes active again, Eve
	// should send a ChannelUpdate setting the channel no longer disabled.
	if err := restartCarol(); err != nil {
		t.Fatalf("unable to restart carol: %v", err)
	}

	expectedPolicy.Disabled = false
	assertPolicyUpdate(eve, expectedPolicy, chanPointEveCarol)

	// Wait until Carol and Eve are reconnected before we disconnect them
	// again.
	net.EnsureConnected(t.t, eve, carol)

	// Now we'll test a long disconnection. Disconnect Carol and Eve and
	// ensure they both detect each other as disabled. Their min backoffs
	// are high enough to not interfere with disabling logic.
	if err := net.DisconnectNodes(carol, eve); err != nil {
		t.Fatalf("unable to disconnect Carol from Eve: %v", err)
	}

	// Wait for a disable from both Carol and Eve to come through.
	expectedPolicy.Disabled = true
	assertPolicyUpdate(eve, expectedPolicy, chanPointEveCarol)
	assertPolicyUpdate(carol, expectedPolicy, chanPointEveCarol)

	// Reconnect Carol and Eve, this should cause them to reenable the
	// channel from both ends after a short delay.
	net.EnsureConnected(t.t, carol, eve)

	expectedPolicy.Disabled = false
	assertPolicyUpdate(eve, expectedPolicy, chanPointEveCarol)
	assertPolicyUpdate(carol, expectedPolicy, chanPointEveCarol)

	// Now we'll test a short disconnection. Disconnect Carol and Eve, then
	// reconnect them after one second so that their scheduled disables are
	// aborted. One second is twice the status sample interval, so this
	// should allow for the disconnect to be detected, but still leave time
	// to cancel the announcement before the 3 second inactive timeout is
	// hit.
	if err := net.DisconnectNodes(carol, eve); err != nil {
		t.Fatalf("unable to disconnect Carol from Eve: %v", err)
	}
	time.Sleep(time.Second)
	net.EnsureConnected(t.t, eve, carol)

	// Since the disable should have been canceled by both Carol and Eve, we
	// expect no channel updates to appear on the network, which means we
	// expect the polices stay unchanged(Disable == false).
	assertPolicyUpdate(eve, expectedPolicy, chanPointEveCarol)
	assertPolicyUpdate(carol, expectedPolicy, chanPointEveCarol)

	// Close Alice's channels with Bob and Carol cooperatively and
	// unilaterally respectively.
	_, _, err = net.CloseChannel(net.Alice, chanPointAliceBob, false)
	if err != nil {
		t.Fatalf("unable to close channel: %v", err)
	}

	_, _, err = net.CloseChannel(net.Alice, chanPointAliceCarol, true)
	if err != nil {
		t.Fatalf("unable to close channel: %v", err)
	}

	// Now that the channel close processes have been started, we should
	// receive an update marking each as disabled.
	expectedPolicy.Disabled = true
	assertPolicyUpdate(net.Alice, expectedPolicy, chanPointAliceBob)
	assertPolicyUpdate(net.Alice, expectedPolicy, chanPointAliceCarol)

	// Finally, close the channels by mining the closing transactions.
	mineBlocks(t, net, 1, 2)

	// Also do this check for Eve's channel with Carol.
	_, _, err = net.CloseChannel(eve, chanPointEveCarol, false)
	if err != nil {
		t.Fatalf("unable to close channel: %v", err)
	}

	assertPolicyUpdate(eve, expectedPolicy, chanPointEveCarol)

	mineBlocks(t, net, 1, 1)

	// And finally, clean up the force closed channel by mining the
	// sweeping transaction.
	cleanupForceClose(t, net, net.Alice, chanPointAliceCarol)
}

// testUpdateChannelPolicyForPrivateChannel tests when a private channel
// updates its channel edge policy, we will use the updated policy to send our
// payment.
// The topology is created as: Alice -> Bob -> Carol, where Alice -> Bob is
// public and Bob -> Carol is private. After an invoice is created by Carol,
// Bob will update the base fee via UpdateChannelPolicy, we will test that
// Alice will not fail the payment and send it using the updated channel
// policy.
func testUpdateChannelPolicyForPrivateChannel(net *lntest.NetworkHarness,
	t *harnessTest) {

	ctxb := context.Background()
	defer ctxb.Done()

	// We'll create the following topology first,
	// Alice <--public:100k--> Bob <--private:100k--> Carol
	const chanAmt = btcutil.Amount(100000)

	// Open a channel with 100k satoshis between Alice and Bob.
	chanPointAliceBob := openChannelAndAssert(
		t, net, net.Alice, net.Bob,
		lntest.OpenChannelParams{
			Amt: chanAmt,
		},
	)
	defer closeChannelAndAssert(t, net, net.Alice, chanPointAliceBob, false)

	// Get Alice's funding point.
	aliceChanTXID, err := lnrpc.GetChanPointFundingTxid(chanPointAliceBob)
	require.NoError(t.t, err, "unable to get txid")
	aliceFundPoint := wire.OutPoint{
		Hash:  *aliceChanTXID,
		Index: chanPointAliceBob.OutputIndex,
	}

	// Create a new node Carol.
	carol := net.NewNode(t.t, "Carol", nil)
	defer shutdownAndAssert(net, t, carol)

	// Connect Carol to Bob.
	net.ConnectNodes(t.t, carol, net.Bob)

	// Open a channel with 100k satoshis between Bob and Carol.
	chanPointBobCarol := openChannelAndAssert(
		t, net, net.Bob, carol,
		lntest.OpenChannelParams{
			Amt:     chanAmt,
			Private: true,
		},
	)
	defer closeChannelAndAssert(t, net, net.Bob, chanPointBobCarol, false)

	// Get Bob's funding point.
	bobChanTXID, err := lnrpc.GetChanPointFundingTxid(chanPointBobCarol)
	require.NoError(t.t, err, "unable to get txid")
	bobFundPoint := wire.OutPoint{
		Hash:  *bobChanTXID,
		Index: chanPointBobCarol.OutputIndex,
	}

	// We should have the following topology now,
	// Alice <--public:100k--> Bob <--private:100k--> Carol
	//
	// Now we will create an invoice for Carol.
	const paymentAmt = 20000
	invoice := &lnrpc.Invoice{
		Memo:    "routing hints",
		Value:   paymentAmt,
		Private: true,
	}
	ctxt, _ := context.WithTimeout(ctxb, defaultTimeout)
	resp, err := carol.AddInvoice(ctxt, invoice)
	require.NoError(t.t, err, "unable to create invoice for carol")

	// Bob now updates the channel edge policy for the private channel.
	const (
		baseFeeMSat = 33000
	)
	timeLockDelta := uint32(chainreg.DefaultBitcoinTimeLockDelta)
	updateFeeReq := &lnrpc.PolicyUpdateRequest{
		BaseFeeMsat:   baseFeeMSat,
		TimeLockDelta: timeLockDelta,
		Scope: &lnrpc.PolicyUpdateRequest_ChanPoint{
			ChanPoint: chanPointBobCarol,
		},
	}
	ctxt, _ = context.WithTimeout(ctxb, defaultTimeout)
	_, err = net.Bob.UpdateChannelPolicy(ctxt, updateFeeReq)
	require.NoError(t.t, err, "unable to update chan policy")

	// Alice pays the invoices. She will use the updated baseFeeMSat in the
	// payment
	ctxt, _ = context.WithTimeout(ctxb, defaultTimeout)
	payReqs := []string{resp.PaymentRequest}
	require.NoError(t.t,
		completePaymentRequests(
			net.Alice, net.Alice.RouterClient, payReqs, true,
		), "unable to send payment",
	)

	// Check that Alice did make the payment with two HTLCs, one failed and
	// one succeeded.
	ctxt, _ = context.WithTimeout(ctxt, defaultTimeout)
	paymentsResp, err := net.Alice.ListPayments(
		ctxt, &lnrpc.ListPaymentsRequest{},
	)
	require.NoError(t.t, err, "failed to obtain payments for Alice")
	require.Equal(t.t, 1, len(paymentsResp.Payments), "expected 1 payment")

	htlcs := paymentsResp.Payments[0].Htlcs
	require.Equal(t.t, 2, len(htlcs), "expected to have 2 HTLCs")
	require.Equal(
		t.t, lnrpc.HTLCAttempt_FAILED, htlcs[0].Status,
		"the first HTLC attempt should fail",
	)
	require.Equal(
		t.t, lnrpc.HTLCAttempt_SUCCEEDED, htlcs[1].Status,
		"the second HTLC attempt should succeed",
	)

	// Carol should have received 20k satoshis from Bob.
	assertAmountPaid(t, "Carol(remote) [<=private] Bob(local)",
		carol, bobFundPoint, 0, paymentAmt)

	// Bob should have sent 20k satoshis to Carol.
	assertAmountPaid(t, "Bob(local) [private=>] Carol(remote)",
		net.Bob, bobFundPoint, paymentAmt, 0)

	// Calculate the amount in satoshis.
	amtExpected := int64(paymentAmt + baseFeeMSat/1000)

	// Bob should have received 20k satoshis + fee from Alice.
	assertAmountPaid(t, "Bob(remote) <= Alice(local)",
		net.Bob, aliceFundPoint, 0, amtExpected)

	// Alice should have sent 20k satoshis + fee to Bob.
	assertAmountPaid(t, "Alice(local) => Bob(remote)",
		net.Alice, aliceFundPoint, amtExpected, 0)
}

// testUpdateChannelPolicyFeeRateAccuracy tests that updating the channel policy
// rounds fee rate values correctly as well as setting fee rate with ppm works
// as expected.
func testUpdateChannelPolicyFeeRateAccuracy(net *lntest.NetworkHarness,
	t *harnessTest) {

	chanAmt := funding.MaxBtcFundingAmount
	pushAmt := chanAmt / 2

	// Create a channel Alice -> Bob.
	chanPoint := openChannelAndAssert(
		t, net, net.Alice, net.Bob,
		lntest.OpenChannelParams{
			Amt:     chanAmt,
			PushAmt: pushAmt,
		},
	)
	defer closeChannelAndAssert(t, net, net.Alice, chanPoint, false)

	// Nodes that we need to make sure receive the channel updates.
	nodes := []*lntest.HarnessNode{net.Alice, net.Bob}

	baseFee := int64(1500)
	timeLockDelta := uint32(66)
	maxHtlc := uint64(500000)
	defaultMinHtlc := int64(1000)

	// Originally LND did not properly round up fee rates which caused
	// inaccuracy where fee rates were simply rounded down due to the
	// integer conversion.
	//
	// We'll use a fee rate of 0.031337 which without rounding up would
	// have resulted in a fee rate ppm of 31336.
	feeRate := 0.031337

	// Expected fee rate will be rounded up.
	expectedFeeRateMilliMsat := int64(math.Round(testFeeBase * feeRate))

	expectedPolicy := &lnrpc.RoutingPolicy{
		FeeBaseMsat:      baseFee,
		FeeRateMilliMsat: expectedFeeRateMilliMsat,
		TimeLockDelta:    timeLockDelta,
		MinHtlc:          defaultMinHtlc,
		MaxHtlcMsat:      maxHtlc,
	}

	req := &lnrpc.PolicyUpdateRequest{
		BaseFeeMsat:   baseFee,
		FeeRate:       feeRate,
		TimeLockDelta: timeLockDelta,
		MaxHtlcMsat:   maxHtlc,
		Scope: &lnrpc.PolicyUpdateRequest_ChanPoint{
			ChanPoint: chanPoint,
		},
	}

	ctxb := context.Background()
	ctxt, _ := context.WithTimeout(ctxb, defaultTimeout)
	if _, err := net.Alice.UpdateChannelPolicy(ctxt, req); err != nil {
		t.Fatalf("unable to get alice's balance: %v", err)
	}

	// Make sure that both Alice and Bob sees the same policy after update.
	assertPolicyUpdate(
		t, nodes, net.Alice.PubKeyStr, expectedPolicy, chanPoint,
	)

	// Now use the new PPM feerate field and make sure that the feerate is
	// correctly set.
	feeRatePPM := uint32(32337)
	req.FeeRate = 0 // Can't set both at the same time.
	req.FeeRatePpm = feeRatePPM
	expectedPolicy.FeeRateMilliMsat = int64(feeRatePPM)

	ctxt, _ = context.WithTimeout(ctxb, defaultTimeout)
	if _, err := net.Alice.UpdateChannelPolicy(ctxt, req); err != nil {
		t.Fatalf("unable to get alice's balance: %v", err)
	}

	// Make sure that both Alice and Bob sees the same policy after update.
	assertPolicyUpdate(
		t, nodes, net.Alice.PubKeyStr, expectedPolicy, chanPoint,
	)
<<<<<<< HEAD

=======
>>>>>>> 12f98902
}<|MERGE_RESOLUTION|>--- conflicted
+++ resolved
@@ -909,8 +909,4 @@
 	assertPolicyUpdate(
 		t, nodes, net.Alice.PubKeyStr, expectedPolicy, chanPoint,
 	)
-<<<<<<< HEAD
-
-=======
->>>>>>> 12f98902
 }