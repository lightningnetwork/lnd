package btcwallet

import (
	"bytes"
	"encoding/hex"
	"errors"
	"fmt"
	"math"
	"sync"
	"time"

	"github.com/btcsuite/btcd/btcec/v2"
	"github.com/btcsuite/btcd/btcutil"
	"github.com/btcsuite/btcd/btcutil/hdkeychain"
	"github.com/btcsuite/btcd/chaincfg"
	"github.com/btcsuite/btcd/chaincfg/chainhash"
	"github.com/btcsuite/btcd/txscript"
	"github.com/btcsuite/btcd/wire"
<<<<<<< HEAD
	"github.com/btcsuite/btcutil"
	"github.com/btcsuite/btcutil/hdkeychain"
=======
>>>>>>> 12f98902
	"github.com/btcsuite/btcwallet/chain"
	"github.com/btcsuite/btcwallet/waddrmgr"
	base "github.com/btcsuite/btcwallet/wallet"
	"github.com/btcsuite/btcwallet/wallet/txauthor"
	"github.com/btcsuite/btcwallet/wallet/txrules"
	"github.com/btcsuite/btcwallet/walletdb"
	"github.com/btcsuite/btcwallet/wtxmgr"
	"github.com/lightningnetwork/lnd/blockcache"
	"github.com/lightningnetwork/lnd/input"
	"github.com/lightningnetwork/lnd/keychain"
	"github.com/lightningnetwork/lnd/kvdb"
	"github.com/lightningnetwork/lnd/lnwallet"
	"github.com/lightningnetwork/lnd/lnwallet/chainfee"
)

const (
	defaultAccount  = uint32(waddrmgr.DefaultAccountNum)
	importedAccount = uint32(waddrmgr.ImportedAddrAccount)

	// dryRunImportAccountNumAddrs represents the number of addresses we'll
	// derive for an imported account's external and internal branch when a
	// dry run is attempted.
	dryRunImportAccountNumAddrs = 5

	// UnconfirmedHeight is the special case end height that is used to
	// obtain unconfirmed transactions from ListTransactionDetails.
	UnconfirmedHeight int32 = -1

	// walletMetaBucket is used to store wallet metadata.
	walletMetaBucket = "lnwallet"

	// walletReadyKey is used to indicate that the wallet has been
	// initialized.
	walletReadyKey = "ready"
)

var (
	// waddrmgrNamespaceKey is the namespace key that the waddrmgr state is
	// stored within the top-level waleltdb buckets of btcwallet.
	waddrmgrNamespaceKey = []byte("waddrmgr")

	// wtxmgrNamespaceKey is the namespace key that the wtxmgr state is
	// stored within the top-level waleltdb buckets of btcwallet.
	wtxmgrNamespaceKey = []byte("wtxmgr")

	// lightningAddrSchema is the scope addr schema for all keys that we
	// derive. We'll treat them all as p2wkh addresses, as atm we must
	// specify a particular type.
	lightningAddrSchema = waddrmgr.ScopeAddrSchema{
		ExternalAddrType: waddrmgr.WitnessPubKey,
		InternalAddrType: waddrmgr.WitnessPubKey,
	}

	// errNoImportedAddrGen is an error returned when a new address is
	// requested for the default imported account within the wallet.
	errNoImportedAddrGen = errors.New("addresses cannot be generated for " +
		"the default imported account")

	// errIncompatibleAccountAddr is an error returned when the type of a
	// new address being requested is incompatible with the account.
	errIncompatibleAccountAddr = errors.New("incompatible address type " +
		"for account")
)

// BtcWallet is an implementation of the lnwallet.WalletController interface
// backed by an active instance of btcwallet. At the time of the writing of
// this documentation, this implementation requires a full btcd node to
// operate.
type BtcWallet struct {
	// wallet is an active instance of btcwallet.
	wallet *base.Wallet

	chain chain.Interface

	db walletdb.DB

	cfg *Config

	netParams *chaincfg.Params

	chainKeyScope waddrmgr.KeyScope

	blockCache *blockcache.BlockCache

	musig2Sessions    map[input.MuSig2SessionID]*muSig2State
	musig2SessionsMtx sync.Mutex
}

// A compile time check to ensure that BtcWallet implements the
// WalletController and BlockChainIO interfaces.
var _ lnwallet.WalletController = (*BtcWallet)(nil)
var _ lnwallet.BlockChainIO = (*BtcWallet)(nil)

// New returns a new fully initialized instance of BtcWallet given a valid
// configuration struct.
func New(cfg Config, blockCache *blockcache.BlockCache) (*BtcWallet, error) {
	// Create the key scope for the coin type being managed by this wallet.
	chainKeyScope := waddrmgr.KeyScope{
		Purpose: keychain.BIP0043Purpose,
		Coin:    cfg.CoinType,
	}

	// Maybe the wallet has already been opened and unlocked by the
	// WalletUnlocker. So if we get a non-nil value from the config,
	// we assume everything is in order.
	var wallet = cfg.Wallet
	if wallet == nil {
		// No ready wallet was passed, so try to open an existing one.
		var pubPass []byte
		if cfg.PublicPass == nil {
			pubPass = defaultPubPassphrase
		} else {
			pubPass = cfg.PublicPass
		}

		loader, err := NewWalletLoader(
			cfg.NetParams, cfg.RecoveryWindow, cfg.LoaderOptions...,
		)
		if err != nil {
			return nil, err
		}
		walletExists, err := loader.WalletExists()
		if err != nil {
			return nil, err
		}

		if !walletExists {
			// Wallet has never been created, perform initial
			// set up.
			wallet, err = loader.CreateNewWallet(
				pubPass, cfg.PrivatePass, cfg.HdSeed,
				cfg.Birthday,
			)
			if err != nil {
				return nil, err
			}
		} else {
			// Wallet has been created and been initialized at
			// this point, open it along with all the required DB
			// namespaces, and the DB itself.
			wallet, err = loader.OpenExistingWallet(pubPass, false)
			if err != nil {
				return nil, err
			}
		}
	}

	return &BtcWallet{
		cfg:            &cfg,
		wallet:         wallet,
		db:             wallet.Database(),
		chain:          cfg.ChainSource,
		netParams:      cfg.NetParams,
		chainKeyScope:  chainKeyScope,
		blockCache:     blockCache,
		musig2Sessions: make(map[input.MuSig2SessionID]*muSig2State),
	}, nil
}

// loaderCfg holds optional wallet loader configuration.
type loaderCfg struct {
	dbDirPath      string
	noFreelistSync bool
	dbTimeout      time.Duration
	useLocalDB     bool
	externalDB     kvdb.Backend
}

// LoaderOption is a functional option to update the optional loader config.
type LoaderOption func(*loaderCfg)

// LoaderWithLocalWalletDB configures the wallet loader to use the local db.
func LoaderWithLocalWalletDB(dbDirPath string, noFreelistSync bool,
	dbTimeout time.Duration) LoaderOption {

	return func(cfg *loaderCfg) {
		cfg.dbDirPath = dbDirPath
		cfg.noFreelistSync = noFreelistSync
		cfg.dbTimeout = dbTimeout
		cfg.useLocalDB = true
	}
}

// LoaderWithExternalWalletDB configures the wallet loadr to use an external db.
func LoaderWithExternalWalletDB(db kvdb.Backend) LoaderOption {
	return func(cfg *loaderCfg) {
		cfg.externalDB = db
	}
}

// NewWalletLoader constructs a wallet loader.
func NewWalletLoader(chainParams *chaincfg.Params, recoveryWindow uint32,
	opts ...LoaderOption) (*base.Loader, error) {

	cfg := &loaderCfg{}

	// Apply all functional options.
	for _, o := range opts {
		o(cfg)
	}

	if cfg.externalDB != nil && cfg.useLocalDB {
		return nil, fmt.Errorf("wallet can either be in the local or " +
			"an external db")
	}

	if cfg.externalDB != nil {
		loader, err := base.NewLoaderWithDB(
			chainParams, recoveryWindow, cfg.externalDB,
			func() (bool, error) {
				return externalWalletExists(cfg.externalDB)
			},
		)
		if err != nil {
			return nil, err
		}

		// Decorate wallet db with out own key such that we
		// can always check whether the wallet exists or not.
		loader.OnWalletCreated(onWalletCreated)
		return loader, nil
	}

	return base.NewLoader(
		chainParams, cfg.dbDirPath, cfg.noFreelistSync,
		cfg.dbTimeout, recoveryWindow,
	), nil
}

// externalWalletExists is a helper function that we use to template btcwallet's
// Loader in order to be able check if the wallet database has been initialized
// in an external DB.
func externalWalletExists(db kvdb.Backend) (bool, error) {
	exists := false
	err := kvdb.View(db, func(tx kvdb.RTx) error {
		metaBucket := tx.ReadBucket([]byte(walletMetaBucket))
		if metaBucket != nil {
			walletReady := metaBucket.Get([]byte(walletReadyKey))
			exists = string(walletReady) == walletReadyKey
		}

		return nil
	}, func() {})

	return exists, err
}

// onWalletCreated is executed when btcwallet creates the wallet the first time.
func onWalletCreated(tx kvdb.RwTx) error {
	metaBucket, err := tx.CreateTopLevelBucket([]byte(walletMetaBucket))
	if err != nil {
		return err
	}

	return metaBucket.Put([]byte(walletReadyKey), []byte(walletReadyKey))
}

// BackEnd returns the underlying ChainService's name as a string.
//
// This is a part of the WalletController interface.
func (b *BtcWallet) BackEnd() string {
	if b.chain != nil {
		return b.chain.BackEnd()
	}

	return ""
}

// InternalWallet returns a pointer to the internal base wallet which is the
// core of btcwallet.
func (b *BtcWallet) InternalWallet() *base.Wallet {
	return b.wallet
}

// Start initializes the underlying rpc connection, the wallet itself, and
// begins syncing to the current available blockchain state.
//
// This is a part of the WalletController interface.
func (b *BtcWallet) Start() error {
	// Is the wallet (according to its database) currently watch-only
	// already? If it is, we won't need to convert it later.
	walletIsWatchOnly := b.wallet.Manager.WatchOnly()

	// If the wallet is watch-only, but we don't expect it to be, then we
	// are in an unexpected state and cannot continue.
	if walletIsWatchOnly && !b.cfg.WatchOnly {
		return fmt.Errorf("wallet is watch-only but we expect it " +
			"not to be; check if remote signing was disabled by " +
			"accident")
	}

	// We'll start by unlocking the wallet and ensuring that the KeyScope:
	// (1017, 1) exists within the internal waddrmgr. We'll need this in
	// order to properly generate the keys required for signing various
	// contracts. If this is a watch-only wallet, we don't have any private
	// keys and therefore unlocking is not necessary.
	if !walletIsWatchOnly {
		if err := b.wallet.Unlock(b.cfg.PrivatePass, nil); err != nil {
			return err
		}

		// If the wallet isn't about to be converted, we need to inform
		// the user that this wallet still contains all private key
		// material and that they need to migrate the existing wallet.
		if b.cfg.WatchOnly && !b.cfg.MigrateWatchOnly {
			log.Warnf("Wallet is expected to be in watch-only " +
				"mode but hasn't been migrated to watch-only " +
				"yet, it still contains private keys; " +
				"consider turning on the watch-only wallet " +
				"migration in remote signing mode")
		}
<<<<<<< HEAD
=======
	}

	// Because we might add new "default" key scopes over time, they are
	// created correctly for new wallets. Existing wallets don't
	// automatically add them, we need to do that manually now.
	for _, scope := range waddrmgr.DefaultKeyScopes {
		_, err := b.wallet.Manager.FetchScopedKeyManager(scope)
		if waddrmgr.IsError(err, waddrmgr.ErrScopeNotFound) {
			// The default scope wasn't found, that probably means
			// it was added recently and older wallets don't know it
			// yet. Let's add it now.
			addrSchema := waddrmgr.ScopeAddrMap[scope]
			err := walletdb.Update(
				b.db, func(tx walletdb.ReadWriteTx) error {
					addrmgrNs := tx.ReadWriteBucket(
						waddrmgrNamespaceKey,
					)

					_, err := b.wallet.Manager.NewScopedKeyManager(
						addrmgrNs, scope, addrSchema,
					)
					return err
				},
			)
			if err != nil {
				return err
			}
		}
>>>>>>> 12f98902
	}

	scope, err := b.wallet.Manager.FetchScopedKeyManager(b.chainKeyScope)
	if err != nil {
		// If the scope hasn't yet been created (it wouldn't been
		// loaded by default if it was), then we'll manually create the
		// scope for the first time ourselves.
		err := walletdb.Update(b.db, func(tx walletdb.ReadWriteTx) error {
			addrmgrNs := tx.ReadWriteBucket(waddrmgrNamespaceKey)

			scope, err = b.wallet.Manager.NewScopedKeyManager(
				addrmgrNs, b.chainKeyScope, lightningAddrSchema,
			)
			return err
		})
		if err != nil {
			return err
		}
	}

	// Now that the wallet is unlocked, we'll go ahead and make sure we
	// create accounts for all the key families we're going to use. This
	// will make it possible to list all the account/family xpubs in the
	// wallet list RPC.
	err = walletdb.Update(b.db, func(tx walletdb.ReadWriteTx) error {
		addrmgrNs := tx.ReadWriteBucket(waddrmgrNamespaceKey)

		// Generate all accounts that we could ever need. This includes
		// all lnd key families as well as some key families used in
		// external liquidity tools.
		for keyFam := uint32(1); keyFam <= 255; keyFam++ {
			// Otherwise, we'll check if the account already exists,
			// if so, we can once again bail early.
			_, err := scope.AccountName(addrmgrNs, keyFam)
			if err == nil {
				continue
			}

			// If we reach this point, then the account hasn't yet
			// been created, so we'll need to create it before we
			// can proceed.
			err = scope.NewRawAccount(addrmgrNs, keyFam)
			if err != nil {
				return err
			}
		}

		// If this is the first startup with remote signing and wallet
		// migration turned on and the wallet wasn't previously
		// migrated, we can do that now that we made sure all accounts
		// that we need were derived correctly.
		if !walletIsWatchOnly && b.cfg.WatchOnly &&
			b.cfg.MigrateWatchOnly {

			log.Infof("Migrating wallet to watch-only mode, " +
				"purging all private key material")

			ns := tx.ReadWriteBucket(waddrmgrNamespaceKey)
			err = b.wallet.Manager.ConvertToWatchingOnly(ns)
			if err != nil {
				return err
			}
		}

		return nil
	})
	if err != nil {
		return err
	}

	// Establish an RPC connection in addition to starting the goroutines
	// in the underlying wallet.
	if err := b.chain.Start(); err != nil {
		return err
	}

	// Start the underlying btcwallet core.
	b.wallet.Start()

	// Pass the rpc client into the wallet so it can sync up to the
	// current main chain.
	b.wallet.SynchronizeRPC(b.chain)

	return nil
}

// Stop signals the wallet for shutdown. Shutdown may entail closing
// any active sockets, database handles, stopping goroutines, etc.
//
// This is a part of the WalletController interface.
func (b *BtcWallet) Stop() error {
	b.wallet.Stop()

	b.wallet.WaitForShutdown()

	b.chain.Stop()

	return nil
}

// ConfirmedBalance returns the sum of all the wallet's unspent outputs that
// have at least confs confirmations. If confs is set to zero, then all unspent
// outputs, including those currently in the mempool will be included in the
// final sum. The account parameter serves as a filter to retrieve the balance
// for a specific account. When empty, the confirmed balance of all wallet
// accounts is returned.
//
// This is a part of the WalletController interface.
func (b *BtcWallet) ConfirmedBalance(confs int32,
	accountFilter string) (btcutil.Amount, error) {

	var balance btcutil.Amount

	witnessOutputs, err := b.ListUnspentWitness(
		confs, math.MaxInt32, accountFilter,
	)
	if err != nil {
		return 0, err
	}

	for _, witnessOutput := range witnessOutputs {
		balance += witnessOutput.Value
	}

	return balance, nil
}

// keyScopeForAccountAddr determines the appropriate key scope of an account
// based on its name/address type.
func (b *BtcWallet) keyScopeForAccountAddr(accountName string,
	addrType lnwallet.AddressType) (waddrmgr.KeyScope, uint32, error) {

	// Map the requested address type to its key scope.
	var addrKeyScope waddrmgr.KeyScope
	switch addrType {
	case lnwallet.WitnessPubKey:
		addrKeyScope = waddrmgr.KeyScopeBIP0084
	case lnwallet.NestedWitnessPubKey:
		addrKeyScope = waddrmgr.KeyScopeBIP0049Plus
	case lnwallet.TaprootPubkey:
		addrKeyScope = waddrmgr.KeyScopeBIP0086
	default:
		return waddrmgr.KeyScope{}, 0,
			fmt.Errorf("unknown address type")
	}

	// The default account spans across multiple key scopes, so the
	// requested address type should already be valid for this account.
	if accountName == lnwallet.DefaultAccountName {
		return addrKeyScope, defaultAccount, nil
	}

	// Otherwise, look up the account's key scope and check that it supports
	// the requested address type.
	keyScope, account, err := b.wallet.LookupAccount(accountName)
	if err != nil {
		return waddrmgr.KeyScope{}, 0, err
	}

	if keyScope != addrKeyScope {
		return waddrmgr.KeyScope{}, 0, errIncompatibleAccountAddr
	}

	return keyScope, account, nil
}

// NewAddress returns the next external or internal address for the wallet
// dictated by the value of the `change` parameter. If change is true, then an
// internal address will be returned, otherwise an external address should be
// returned. The account parameter must be non-empty as it determines which
// account the address should be generated from.
//
// This is a part of the WalletController interface.
func (b *BtcWallet) NewAddress(t lnwallet.AddressType, change bool,
	accountName string) (btcutil.Address, error) {

	// Addresses cannot be derived from the catch-all imported accounts.
	if accountName == waddrmgr.ImportedAddrAccountName {
		return nil, errNoImportedAddrGen
	}

	keyScope, account, err := b.keyScopeForAccountAddr(accountName, t)
	if err != nil {
		return nil, err
	}

	if change {
		return b.wallet.NewChangeAddress(account, keyScope)
	}
	return b.wallet.NewAddress(account, keyScope)
}

// LastUnusedAddress returns the last *unused* address known by the wallet. An
// address is unused if it hasn't received any payments. This can be useful in
// UIs in order to continually show the "freshest" address without having to
// worry about "address inflation" caused by continual refreshing. Similar to
// NewAddress it can derive a specified address type, and also optionally a
// change address. The account parameter must be non-empty as it determines
// which account the address should be generated from.
func (b *BtcWallet) LastUnusedAddress(addrType lnwallet.AddressType,
	accountName string) (btcutil.Address, error) {

	// Addresses cannot be derived from the catch-all imported accounts.
	if accountName == waddrmgr.ImportedAddrAccountName {
		return nil, errNoImportedAddrGen
	}

	keyScope, account, err := b.keyScopeForAccountAddr(accountName, addrType)
	if err != nil {
		return nil, err
	}

	return b.wallet.CurrentAddress(account, keyScope)
}

// IsOurAddress checks if the passed address belongs to this wallet
//
// This is a part of the WalletController interface.
func (b *BtcWallet) IsOurAddress(a btcutil.Address) bool {
	result, err := b.wallet.HaveAddress(a)
	return result && (err == nil)
}

// AddressInfo returns the information about an address, if it's known to this
// wallet.
//
// NOTE: This is a part of the WalletController interface.
func (b *BtcWallet) AddressInfo(a btcutil.Address) (waddrmgr.ManagedAddress,
	error) {

	return b.wallet.AddressInfo(a)
}

// ListAccounts retrieves all accounts belonging to the wallet by default. A
// name and key scope filter can be provided to filter through all of the wallet
// accounts and return only those matching.
//
// This is a part of the WalletController interface.
func (b *BtcWallet) ListAccounts(name string,
	keyScope *waddrmgr.KeyScope) ([]*waddrmgr.AccountProperties, error) {

	var res []*waddrmgr.AccountProperties
	switch {
	// If both the name and key scope filters were provided, we'll return
	// the existing account matching those.
	case name != "" && keyScope != nil:
		account, err := b.wallet.AccountPropertiesByName(*keyScope, name)
		if err != nil {
			return nil, err
		}
		res = append(res, account)

	// Only the name filter was provided.
	case name != "" && keyScope == nil:
		// If the name corresponds to the default or imported accounts,
		// we'll return them for all our supported key scopes.
		if name == lnwallet.DefaultAccountName ||
			name == waddrmgr.ImportedAddrAccountName {

			a1, err := b.wallet.AccountPropertiesByName(
				waddrmgr.KeyScopeBIP0049Plus, name,
			)
			if err != nil {
				return nil, err
			}
			res = append(res, a1)

			a2, err := b.wallet.AccountPropertiesByName(
				waddrmgr.KeyScopeBIP0084, name,
			)
			if err != nil {
				return nil, err
			}
			res = append(res, a2)

			a3, err := b.wallet.AccountPropertiesByName(
				waddrmgr.KeyScopeBIP0086, name,
			)
			if err != nil {
				return nil, err
			}
			res = append(res, a3)
			break
		}

		// Otherwise, we'll retrieve the single account that's mapped by
		// the given name.
		scope, acctNum, err := b.wallet.LookupAccount(name)
		if err != nil {
			return nil, err
		}
		account, err := b.wallet.AccountProperties(scope, acctNum)
		if err != nil {
			return nil, err
		}
		res = append(res, account)

	// Only the key scope filter was provided, so we'll return all accounts
	// matching it.
	case name == "" && keyScope != nil:
		accounts, err := b.wallet.Accounts(*keyScope)
		if err != nil {
			return nil, err
		}
		for _, account := range accounts.Accounts {
			account := account
			res = append(res, &account.AccountProperties)
		}

	// Neither of the filters were provided, so return all accounts for our
	// supported key scopes.
	case name == "" && keyScope == nil:
		accounts, err := b.wallet.Accounts(waddrmgr.KeyScopeBIP0049Plus)
		if err != nil {
			return nil, err
		}
		for _, account := range accounts.Accounts {
			account := account
			res = append(res, &account.AccountProperties)
		}

		accounts, err = b.wallet.Accounts(waddrmgr.KeyScopeBIP0084)
		if err != nil {
			return nil, err
		}
		for _, account := range accounts.Accounts {
			account := account
			res = append(res, &account.AccountProperties)
		}

		accounts, err = b.wallet.Accounts(waddrmgr.KeyScopeBIP0086)
		if err != nil {
			return nil, err
		}
		for _, account := range accounts.Accounts {
			account := account
			res = append(res, &account.AccountProperties)
		}

		accounts, err = b.wallet.Accounts(waddrmgr.KeyScope{
			Purpose: keychain.BIP0043Purpose,
			Coin:    b.cfg.CoinType,
		})
		if err != nil {
			return nil, err
		}
		for _, account := range accounts.Accounts {
			account := account
			res = append(res, &account.AccountProperties)
		}
	}

	return res, nil
}

// ImportAccount imports an account backed by an account extended public key.
// The master key fingerprint denotes the fingerprint of the root key
// corresponding to the account public key (also known as the key with
// derivation path m/). This may be required by some hardware wallets for proper
// identification and signing.
//
// The address type can usually be inferred from the key's version, but may be
// required for certain keys to map them into the proper scope.
//
// For BIP-0044 keys, an address type must be specified as we intend to not
// support importing BIP-0044 keys into the wallet using the legacy
// pay-to-pubkey-hash (P2PKH) scheme. A nested witness address type will force
// the standard BIP-0049 derivation scheme, while a witness address type will
// force the standard BIP-0084 derivation scheme.
//
// For BIP-0049 keys, an address type must also be specified to make a
// distinction between the standard BIP-0049 address schema (nested witness
// pubkeys everywhere) and our own BIP-0049Plus address schema (nested pubkeys
// externally, witness pubkeys internally).
//
// This is a part of the WalletController interface.
func (b *BtcWallet) ImportAccount(name string, accountPubKey *hdkeychain.ExtendedKey,
	masterKeyFingerprint uint32, addrType *waddrmgr.AddressType,
	dryRun bool) (*waddrmgr.AccountProperties, []btcutil.Address,
	[]btcutil.Address, error) {

	if !dryRun {
		accountProps, err := b.wallet.ImportAccount(
			name, accountPubKey, masterKeyFingerprint, addrType,
		)
		if err != nil {
			return nil, nil, nil, err
		}
		return accountProps, nil, nil, nil
	}

	// Derive addresses from both the external and internal branches of the
	// account. There's no risk of address inflation as this is only done
	// for dry runs.
	accountProps, extAddrs, intAddrs, err := b.wallet.ImportAccountDryRun(
		name, accountPubKey, masterKeyFingerprint, addrType,
		dryRunImportAccountNumAddrs,
	)
	if err != nil {
		return nil, nil, nil, err
	}

	externalAddrs := make([]btcutil.Address, len(extAddrs))
	for i := 0; i < len(extAddrs); i++ {
		externalAddrs[i] = extAddrs[i].Address()
	}

	internalAddrs := make([]btcutil.Address, len(intAddrs))
	for i := 0; i < len(intAddrs); i++ {
		internalAddrs[i] = intAddrs[i].Address()
	}

	return accountProps, externalAddrs, internalAddrs, nil
}

// ImportPublicKey imports a single derived public key into the wallet. The
// address type can usually be inferred from the key's version, but in the case
// of legacy versions (xpub, tpub), an address type must be specified as we
// intend to not support importing BIP-44 keys into the wallet using the legacy
// pay-to-pubkey-hash (P2PKH) scheme.
//
// This is a part of the WalletController interface.
func (b *BtcWallet) ImportPublicKey(pubKey *btcec.PublicKey,
	addrType waddrmgr.AddressType) error {

	return b.wallet.ImportPublicKey(pubKey, addrType)
}

// ImportTaprootScript imports a user-provided taproot script into the address
// manager. The imported script will act as a pay-to-taproot address.
func (b *BtcWallet) ImportTaprootScript(scope waddrmgr.KeyScope,
	tapscript *waddrmgr.Tapscript) (waddrmgr.ManagedAddress, error) {

	// We want to be able to import script addresses into a watch-only
	// wallet, which is only possible if we don't encrypt the script with
	// the private key encryption key. By specifying the script as being
	// "not secret", we can also decrypt the script in a watch-only wallet.
	const isSecretScript = false

	// Currently, only v1 (Taproot) scripts are supported. We don't even
	// know what a v2 witness version would look like at this point.
	const witnessVersionTaproot byte = 1

	return b.wallet.ImportTaprootScript(
		scope, tapscript, nil, witnessVersionTaproot, isSecretScript,
	)
}

// SendOutputs funds, signs, and broadcasts a Bitcoin transaction paying out to
// the specified outputs. In the case the wallet has insufficient funds, or the
// outputs are non-standard, a non-nil error will be returned.
//
// NOTE: This method requires the global coin selection lock to be held.
//
// This is a part of the WalletController interface.
func (b *BtcWallet) SendOutputs(outputs []*wire.TxOut,
	feeRate chainfee.SatPerKWeight, minConfs int32,
	label string) (*wire.MsgTx, error) {

	// Convert our fee rate from sat/kw to sat/kb since it's required by
	// SendOutputs.
	feeSatPerKB := btcutil.Amount(feeRate.FeePerKVByte())

	// Sanity check outputs.
	if len(outputs) < 1 {
		return nil, lnwallet.ErrNoOutputs
	}

	// Sanity check minConfs.
	if minConfs < 0 {
		return nil, lnwallet.ErrInvalidMinconf
	}

	return b.wallet.SendOutputs(
		outputs, nil, defaultAccount, minConfs, feeSatPerKB,
		b.cfg.CoinSelectionStrategy, label,
	)
}

// CreateSimpleTx creates a Bitcoin transaction paying to the specified
// outputs. The transaction is not broadcasted to the network, but a new change
// address might be created in the wallet database. In the case the wallet has
// insufficient funds, or the outputs are non-standard, an error should be
// returned. This method also takes the target fee expressed in sat/kw that
// should be used when crafting the transaction.
//
// NOTE: The dryRun argument can be set true to create a tx that doesn't alter
// the database. A tx created with this set to true SHOULD NOT be broadcasted.
//
// NOTE: This method requires the global coin selection lock to be held.
//
// This is a part of the WalletController interface.
func (b *BtcWallet) CreateSimpleTx(outputs []*wire.TxOut,
	feeRate chainfee.SatPerKWeight, minConfs int32,
	dryRun bool) (*txauthor.AuthoredTx, error) {

	// The fee rate is passed in using units of sat/kw, so we'll convert
	// this to sat/KB as the CreateSimpleTx method requires this unit.
	feeSatPerKB := btcutil.Amount(feeRate.FeePerKVByte())

	// Sanity check outputs.
	if len(outputs) < 1 {
		return nil, lnwallet.ErrNoOutputs
	}

	// Sanity check minConfs.
	if minConfs < 0 {
		return nil, lnwallet.ErrInvalidMinconf
	}

	for _, output := range outputs {
		// When checking an output for things like dusty-ness, we'll
		// use the default mempool relay fee rather than the target
		// effective fee rate to ensure accuracy. Otherwise, we may
		// mistakenly mark small-ish, but not quite dust output as
		// dust.
		err := txrules.CheckOutput(
			output, txrules.DefaultRelayFeePerKb,
		)
		if err != nil {
			return nil, err
		}
	}

	return b.wallet.CreateSimpleTx(
		nil, defaultAccount, outputs, minConfs, feeSatPerKB,
		b.cfg.CoinSelectionStrategy, dryRun,
	)
}

// LockOutpoint marks an outpoint as locked meaning it will no longer be deemed
// as eligible for coin selection. Locking outputs are utilized in order to
// avoid race conditions when selecting inputs for usage when funding a
// channel.
//
// NOTE: This method requires the global coin selection lock to be held.
//
// This is a part of the WalletController interface.
func (b *BtcWallet) LockOutpoint(o wire.OutPoint) {
	b.wallet.LockOutpoint(o)
}

// UnlockOutpoint unlocks a previously locked output, marking it eligible for
// coin selection.
//
// NOTE: This method requires the global coin selection lock to be held.
//
// This is a part of the WalletController interface.
func (b *BtcWallet) UnlockOutpoint(o wire.OutPoint) {
	b.wallet.UnlockOutpoint(o)
}

// LeaseOutput locks an output to the given ID, preventing it from being
// available for any future coin selection attempts. The absolute time of the
// lock's expiration is returned. The expiration of the lock can be extended by
// successive invocations of this call. Outputs can be unlocked before their
// expiration through `ReleaseOutput`.
//
// If the output is not known, wtxmgr.ErrUnknownOutput is returned. If the
// output has already been locked to a different ID, then
// wtxmgr.ErrOutputAlreadyLocked is returned.
//
// NOTE: This method requires the global coin selection lock to be held.
func (b *BtcWallet) LeaseOutput(id wtxmgr.LockID, op wire.OutPoint,
	duration time.Duration) (time.Time, error) {

	// Make sure we don't attempt to double lock an output that's been
	// locked by the in-memory implementation.
	if b.wallet.LockedOutpoint(op) {
		return time.Time{}, wtxmgr.ErrOutputAlreadyLocked
	}

	return b.wallet.LeaseOutput(id, op, duration)
}

// ListLeasedOutputs returns a list of all currently locked outputs.
func (b *BtcWallet) ListLeasedOutputs() ([]*wtxmgr.LockedOutput, error) {
	return b.wallet.ListLeasedOutputs()
}

// ReleaseOutput unlocks an output, allowing it to be available for coin
// selection if it remains unspent. The ID should match the one used to
// originally lock the output.
//
// NOTE: This method requires the global coin selection lock to be held.
func (b *BtcWallet) ReleaseOutput(id wtxmgr.LockID, op wire.OutPoint) error {
	return b.wallet.ReleaseOutput(id, op)
}

// ListUnspentWitness returns all unspent outputs which are version 0 witness
// programs. The 'minConfs' and 'maxConfs' parameters indicate the minimum
// and maximum number of confirmations an output needs in order to be returned
// by this method. Passing -1 as 'minConfs' indicates that even unconfirmed
// outputs should be returned. Using MaxInt32 as 'maxConfs' implies returning
// all outputs with at least 'minConfs'. The account parameter serves as a
// filter to retrieve the unspent outputs for a specific account.  When empty,
// the unspent outputs of all wallet accounts are returned.
//
// NOTE: This method requires the global coin selection lock to be held.
//
// This is a part of the WalletController interface.
func (b *BtcWallet) ListUnspentWitness(minConfs, maxConfs int32,
	accountFilter string) ([]*lnwallet.Utxo, error) {

	// First, grab all the unfiltered currently unspent outputs.
	unspentOutputs, err := b.wallet.ListUnspent(
		minConfs, maxConfs, accountFilter,
	)
	if err != nil {
		return nil, err
	}

	// Next, we'll run through all the regular outputs, only saving those
	// which are p2wkh outputs or a p2wsh output nested within a p2sh output.
	witnessOutputs := make([]*lnwallet.Utxo, 0, len(unspentOutputs))
	for _, output := range unspentOutputs {
		pkScript, err := hex.DecodeString(output.ScriptPubKey)
		if err != nil {
			return nil, err
		}

		addressType := lnwallet.UnknownAddressType
		if txscript.IsPayToWitnessPubKeyHash(pkScript) {
			addressType = lnwallet.WitnessPubKey
		} else if txscript.IsPayToScriptHash(pkScript) {
			// TODO(roasbeef): This assumes all p2sh outputs returned by the
			// wallet are nested p2pkh. We can't check the redeem script because
			// the btcwallet service does not include it.
			addressType = lnwallet.NestedWitnessPubKey
		} else if txscript.IsPayToTaproot(pkScript) {
			addressType = lnwallet.TaprootPubkey
		}

		if addressType == lnwallet.WitnessPubKey ||
			addressType == lnwallet.NestedWitnessPubKey ||
			addressType == lnwallet.TaprootPubkey {

			txid, err := chainhash.NewHashFromStr(output.TxID)
			if err != nil {
				return nil, err
			}

			// We'll ensure we properly convert the amount given in
			// BTC to satoshis.
			amt, err := btcutil.NewAmount(output.Amount)
			if err != nil {
				return nil, err
			}

			utxo := &lnwallet.Utxo{
				AddressType: addressType,
				Value:       amt,
				PkScript:    pkScript,
				OutPoint: wire.OutPoint{
					Hash:  *txid,
					Index: output.Vout,
				},
				Confirmations: output.Confirmations,
			}
			witnessOutputs = append(witnessOutputs, utxo)
		}

	}

	return witnessOutputs, nil
}

// PublishTransaction performs cursory validation (dust checks, etc), then
// finally broadcasts the passed transaction to the Bitcoin network. If
// publishing the transaction fails, an error describing the reason is returned
// (currently ErrDoubleSpend). If the transaction is already published to the
// network (either in the mempool or chain) no error will be returned.
func (b *BtcWallet) PublishTransaction(tx *wire.MsgTx, label string) error {
	if err := b.wallet.PublishTransaction(tx, label); err != nil {
		// If we failed to publish the transaction, check whether we
		// got an error of known type.
		switch err.(type) {
		// If the wallet reports a double spend, convert it to our
		// internal ErrDoubleSpend and return.
		case *base.ErrDoubleSpend:
			return lnwallet.ErrDoubleSpend

		// If the wallet reports a replacement error, return
		// ErrDoubleSpend, as we currently are never attempting to
		// replace transactions.
		case *base.ErrReplacement:
			return lnwallet.ErrDoubleSpend

		default:
			return err
		}
	}
	return nil
}

// LabelTransaction adds a label to a transaction. If the tx already
// has a label, this call will fail unless the overwrite parameter
// is set. Labels must not be empty, and they are limited to 500 chars.
//
// Note: it is part of the WalletController interface.
func (b *BtcWallet) LabelTransaction(hash chainhash.Hash, label string,
	overwrite bool) error {

	return b.wallet.LabelTransaction(hash, label, overwrite)
}

// extractBalanceDelta extracts the net balance delta from the PoV of the
// wallet given a TransactionSummary.
func extractBalanceDelta(
	txSummary base.TransactionSummary,
	tx *wire.MsgTx,
) (btcutil.Amount, error) {
	// For each input we debit the wallet's outflow for this transaction,
	// and for each output we credit the wallet's inflow for this
	// transaction.
	var balanceDelta btcutil.Amount
	for _, input := range txSummary.MyInputs {
		balanceDelta -= input.PreviousAmount
	}
	for _, output := range txSummary.MyOutputs {
		balanceDelta += btcutil.Amount(tx.TxOut[output.Index].Value)
	}

	return balanceDelta, nil
}

// minedTransactionsToDetails is a helper function which converts a summary
// information about mined transactions to a TransactionDetail.
func minedTransactionsToDetails(
	currentHeight int32,
	block base.Block,
	chainParams *chaincfg.Params,
) ([]*lnwallet.TransactionDetail, error) {

	details := make([]*lnwallet.TransactionDetail, 0, len(block.Transactions))
	for _, tx := range block.Transactions {
		wireTx := &wire.MsgTx{}
		txReader := bytes.NewReader(tx.Transaction)

		if err := wireTx.Deserialize(txReader); err != nil {
			return nil, err
		}

		// isOurAddress is a map containing the output indices
		// controlled by the wallet.
		// Note: We make use of the information in `MyOutputs` provided
		// by the `wallet.TransactionSummary` structure that holds
		// information only if the output is controlled by the wallet.
		isOurAddress := make(map[int]bool, len(tx.MyOutputs))
		for _, o := range tx.MyOutputs {
			isOurAddress[int(o.Index)] = true
		}

		var outputDetails []lnwallet.OutputDetail
		for i, txOut := range wireTx.TxOut {
			var addresses []btcutil.Address
			sc, outAddresses, _, err := txscript.ExtractPkScriptAddrs(
				txOut.PkScript, chainParams,
			)
			if err == nil {
				// Add supported addresses.
				addresses = outAddresses
			}

			outputDetails = append(outputDetails, lnwallet.OutputDetail{
				OutputType:   sc,
				Addresses:    addresses,
				PkScript:     txOut.PkScript,
				OutputIndex:  i,
				Value:        btcutil.Amount(txOut.Value),
				IsOurAddress: isOurAddress[i],
			})
		}

		txDetail := &lnwallet.TransactionDetail{
			Hash:             *tx.Hash,
			NumConfirmations: currentHeight - block.Height + 1,
			BlockHash:        block.Hash,
			BlockHeight:      block.Height,
			Timestamp:        block.Timestamp,
			TotalFees:        int64(tx.Fee),
			OutputDetails:    outputDetails,
			RawTx:            tx.Transaction,
			Label:            tx.Label,
		}

		balanceDelta, err := extractBalanceDelta(tx, wireTx)
		if err != nil {
			return nil, err
		}
		txDetail.Value = balanceDelta

		details = append(details, txDetail)
	}

	return details, nil
}

// unminedTransactionsToDetail is a helper function which converts a summary
// for an unconfirmed transaction to a transaction detail.
func unminedTransactionsToDetail(
	summary base.TransactionSummary,
	chainParams *chaincfg.Params,
) (*lnwallet.TransactionDetail, error) {

	wireTx := &wire.MsgTx{}
	txReader := bytes.NewReader(summary.Transaction)

	if err := wireTx.Deserialize(txReader); err != nil {
		return nil, err
	}

	// isOurAddress is a map containing the output indices controlled by
	// the wallet.
	// Note: We make use of the information in `MyOutputs` provided
	// by the `wallet.TransactionSummary` structure that holds information
	// only if the output is controlled by the wallet.
	isOurAddress := make(map[int]bool, len(summary.MyOutputs))
	for _, o := range summary.MyOutputs {
		isOurAddress[int(o.Index)] = true
	}

	var outputDetails []lnwallet.OutputDetail
	for i, txOut := range wireTx.TxOut {
		var addresses []btcutil.Address
		sc, outAddresses, _, err := txscript.ExtractPkScriptAddrs(
			txOut.PkScript, chainParams,
		)
		if err == nil {
			// Add supported addresses.
			addresses = outAddresses
		}

		outputDetails = append(outputDetails, lnwallet.OutputDetail{
			OutputType:   sc,
			Addresses:    addresses,
			PkScript:     txOut.PkScript,
			OutputIndex:  i,
			Value:        btcutil.Amount(txOut.Value),
			IsOurAddress: isOurAddress[i],
		})
	}

	txDetail := &lnwallet.TransactionDetail{
		Hash:          *summary.Hash,
		TotalFees:     int64(summary.Fee),
		Timestamp:     summary.Timestamp,
		OutputDetails: outputDetails,
		RawTx:         summary.Transaction,
		Label:         summary.Label,
	}

	balanceDelta, err := extractBalanceDelta(summary, wireTx)
	if err != nil {
		return nil, err
	}
	txDetail.Value = balanceDelta

	return txDetail, nil
}

// ListTransactionDetails returns a list of all transactions which are relevant
// to the wallet over [startHeight;endHeight]. If start height is greater than
// end height, the transactions will be retrieved in reverse order. To include
// unconfirmed transactions, endHeight should be set to the special value -1.
// This will return transactions from the tip of the chain until the start
// height (inclusive) and unconfirmed transactions. The account parameter serves
// as a filter to retrieve the transactions relevant to a specific account. When
// empty, transactions of all wallet accounts are returned.
//
// This is a part of the WalletController interface.
func (b *BtcWallet) ListTransactionDetails(startHeight, endHeight int32,
	accountFilter string) ([]*lnwallet.TransactionDetail, error) {

	// Grab the best block the wallet knows of, we'll use this to calculate
	// # of confirmations shortly below.
	bestBlock := b.wallet.Manager.SyncedTo()
	currentHeight := bestBlock.Height

	// We'll attempt to find all transactions from start to end height.
	start := base.NewBlockIdentifierFromHeight(startHeight)
	stop := base.NewBlockIdentifierFromHeight(endHeight)
	txns, err := b.wallet.GetTransactions(start, stop, accountFilter, nil)
	if err != nil {
		return nil, err
	}

	txDetails := make([]*lnwallet.TransactionDetail, 0,
		len(txns.MinedTransactions)+len(txns.UnminedTransactions))

	// For both confirmed and unconfirmed transactions, create a
	// TransactionDetail which re-packages the data returned by the base
	// wallet.
	for _, blockPackage := range txns.MinedTransactions {
		details, err := minedTransactionsToDetails(
			currentHeight, blockPackage, b.netParams,
		)
		if err != nil {
			return nil, err
		}

		txDetails = append(txDetails, details...)
	}
	for _, tx := range txns.UnminedTransactions {
		detail, err := unminedTransactionsToDetail(tx, b.netParams)
		if err != nil {
			return nil, err
		}

		txDetails = append(txDetails, detail)
	}

	return txDetails, nil
}

// txSubscriptionClient encapsulates the transaction notification client from
// the base wallet. Notifications received from the client will be proxied over
// two distinct channels.
type txSubscriptionClient struct {
	txClient base.TransactionNotificationsClient

	confirmed   chan *lnwallet.TransactionDetail
	unconfirmed chan *lnwallet.TransactionDetail

	w *base.Wallet

	wg   sync.WaitGroup
	quit chan struct{}
}

// ConfirmedTransactions returns a channel which will be sent on as new
// relevant transactions are confirmed.
//
// This is part of the TransactionSubscription interface.
func (t *txSubscriptionClient) ConfirmedTransactions() chan *lnwallet.TransactionDetail {
	return t.confirmed
}

// UnconfirmedTransactions returns a channel which will be sent on as
// new relevant transactions are seen within the network.
//
// This is part of the TransactionSubscription interface.
func (t *txSubscriptionClient) UnconfirmedTransactions() chan *lnwallet.TransactionDetail {
	return t.unconfirmed
}

// Cancel finalizes the subscription, cleaning up any resources allocated.
//
// This is part of the TransactionSubscription interface.
func (t *txSubscriptionClient) Cancel() {
	close(t.quit)
	t.wg.Wait()

	t.txClient.Done()
}

// notificationProxier proxies the notifications received by the underlying
// wallet's notification client to a higher-level TransactionSubscription
// client.
func (t *txSubscriptionClient) notificationProxier() {
	defer t.wg.Done()

out:
	for {
		select {
		case txNtfn := <-t.txClient.C:
			// TODO(roasbeef): handle detached blocks
			currentHeight := t.w.Manager.SyncedTo().Height

			// Launch a goroutine to re-package and send
			// notifications for any newly confirmed transactions.
			go func() {
				for _, block := range txNtfn.AttachedBlocks {
					details, err := minedTransactionsToDetails(currentHeight, block, t.w.ChainParams())
					if err != nil {
						continue
					}

					for _, d := range details {
						select {
						case t.confirmed <- d:
						case <-t.quit:
							return
						}
					}
				}

			}()

			// Launch a goroutine to re-package and send
			// notifications for any newly unconfirmed transactions.
			go func() {
				for _, tx := range txNtfn.UnminedTransactions {
					detail, err := unminedTransactionsToDetail(
						tx, t.w.ChainParams(),
					)
					if err != nil {
						continue
					}

					select {
					case t.unconfirmed <- detail:
					case <-t.quit:
						return
					}
				}
			}()
		case <-t.quit:
			break out
		}
	}
}

// SubscribeTransactions returns a TransactionSubscription client which
// is capable of receiving async notifications as new transactions
// related to the wallet are seen within the network, or found in
// blocks.
//
// This is a part of the WalletController interface.
func (b *BtcWallet) SubscribeTransactions() (lnwallet.TransactionSubscription, error) {
	walletClient := b.wallet.NtfnServer.TransactionNotifications()

	txClient := &txSubscriptionClient{
		txClient:    walletClient,
		confirmed:   make(chan *lnwallet.TransactionDetail),
		unconfirmed: make(chan *lnwallet.TransactionDetail),
		w:           b.wallet,
		quit:        make(chan struct{}),
	}
	txClient.wg.Add(1)
	go txClient.notificationProxier()

	return txClient, nil
}

// IsSynced returns a boolean indicating if from the PoV of the wallet, it has
// fully synced to the current best block in the main chain.
//
// This is a part of the WalletController interface.
func (b *BtcWallet) IsSynced() (bool, int64, error) {
	// Grab the best chain state the wallet is currently aware of.
	syncState := b.wallet.Manager.SyncedTo()

	// We'll also extract the current best wallet timestamp so the caller
	// can get an idea of where we are in the sync timeline.
	bestTimestamp := syncState.Timestamp.Unix()

	// Next, query the chain backend to grab the info about the tip of the
	// main chain.
	bestHash, bestHeight, err := b.cfg.ChainSource.GetBestBlock()
	if err != nil {
		return false, 0, err
	}

	// Make sure the backing chain has been considered synced first.
	if !b.wallet.ChainSynced() {
		bestHeader, err := b.cfg.ChainSource.GetBlockHeader(bestHash)
		if err != nil {
			return false, 0, err
		}
		bestTimestamp = bestHeader.Timestamp.Unix()
		return false, bestTimestamp, nil
	}

	// If the wallet hasn't yet fully synced to the node's best chain tip,
	// then we're not yet fully synced.
	if syncState.Height < bestHeight {
		return false, bestTimestamp, nil
	}

	// If the wallet is on par with the current best chain tip, then we
	// still may not yet be synced as the chain backend may still be
	// catching up to the main chain. So we'll grab the block header in
	// order to make a guess based on the current time stamp.
	blockHeader, err := b.cfg.ChainSource.GetBlockHeader(bestHash)
	if err != nil {
		return false, 0, err
	}

	// If the timestamp on the best header is more than 2 hours in the
	// past, then we're not yet synced.
	minus24Hours := time.Now().Add(-2 * time.Hour)
	if blockHeader.Timestamp.Before(minus24Hours) {
		return false, bestTimestamp, nil
	}

	return true, bestTimestamp, nil
}

// GetRecoveryInfo returns a boolean indicating whether the wallet is started
// in recovery mode. It also returns a float64, ranging from 0 to 1,
// representing the recovery progress made so far.
//
// This is a part of the WalletController interface.
func (b *BtcWallet) GetRecoveryInfo() (bool, float64, error) {
	isRecoveryMode := true
	progress := float64(0)

	// A zero value in RecoveryWindow indicates there is no trigger of
	// recovery mode.
	if b.cfg.RecoveryWindow == 0 {
		isRecoveryMode = false
		return isRecoveryMode, progress, nil
	}

	// Query the wallet's birthday block height from db.
	var birthdayBlock waddrmgr.BlockStamp
	err := walletdb.View(b.db, func(tx walletdb.ReadTx) error {
		var err error
		addrmgrNs := tx.ReadBucket(waddrmgrNamespaceKey)
		birthdayBlock, _, err = b.wallet.Manager.BirthdayBlock(addrmgrNs)
		if err != nil {
			return err
		}
		return nil
	})

	if err != nil {
		// The wallet won't start until the backend is synced, thus the birthday
		// block won't be set and this particular error will be returned. We'll
		// catch this error and return a progress of 0 instead.
		if waddrmgr.IsError(err, waddrmgr.ErrBirthdayBlockNotSet) {
			return isRecoveryMode, progress, nil
		}

		return isRecoveryMode, progress, err
	}

	// Grab the best chain state the wallet is currently aware of.
	syncState := b.wallet.Manager.SyncedTo()

	// Next, query the chain backend to grab the info about the tip of the
	// main chain.
	//
	// NOTE: The actual recovery process is handled by the btcsuite/btcwallet.
	// The process purposefully doesn't update the best height. It might create
	// a small difference between the height queried here and the height used
	// in the recovery process, ie, the bestHeight used here might be greater,
	// showing the recovery being unfinished while it's actually done. However,
	// during a wallet rescan after the recovery, the wallet's synced height
	// will catch up and this won't be an issue.
	_, bestHeight, err := b.cfg.ChainSource.GetBestBlock()
	if err != nil {
		return isRecoveryMode, progress, err
	}

	// The birthday block height might be greater than the current synced height
	// in a newly restored wallet, and might be greater than the chain tip if a
	// rollback happens. In that case, we will return zero progress here.
	if syncState.Height < birthdayBlock.Height ||
		bestHeight < birthdayBlock.Height {

		return isRecoveryMode, progress, nil
	}

	// progress is the ratio of the [number of blocks processed] over the [total
	// number of blocks] needed in a recovery mode, ranging from 0 to 1, in
	// which,
	// - total number of blocks is the current chain's best height minus the
	//   wallet's birthday height plus 1.
	// - number of blocks processed is the wallet's synced height minus its
	//   birthday height plus 1.
	// - If the wallet is born very recently, the bestHeight can be equal to
	//   the birthdayBlock.Height, and it will recovery instantly.
	progress = float64(syncState.Height-birthdayBlock.Height+1) /
		float64(bestHeight-birthdayBlock.Height+1)

	return isRecoveryMode, progress, nil
}

// FetchTx attempts to fetch a transaction in the wallet's database identified
// by the passed transaction hash. If the transaction can't be found, then a
// nil pointer is returned.
func (b *BtcWallet) FetchTx(txHash chainhash.Hash) (*wire.MsgTx, error) {
	var targetTx *wtxmgr.TxDetails
	err := walletdb.View(b.db, func(tx walletdb.ReadTx) error {
		wtxmgrNs := tx.ReadBucket(wtxmgrNamespaceKey)
		txDetails, err := b.wallet.TxStore.TxDetails(wtxmgrNs, &txHash)
		if err != nil {
			return err
		}

		targetTx = txDetails

		return nil
	})
	if err != nil {
		return nil, err
	}

	if targetTx == nil {
		return nil, nil
	}

	return &targetTx.TxRecord.MsgTx, nil
}

// RemoveDescendants attempts to remove any transaction from the wallet's tx
// store (that may be unconfirmed) that spends outputs created by the passed
// transaction. This remove propagates recursively down the chain of descendent
// transactions.
func (b *BtcWallet) RemoveDescendants(tx *wire.MsgTx) error {
	txRecord, err := wtxmgr.NewTxRecordFromMsgTx(tx, time.Now())
	if err != nil {
		return err
	}

	return walletdb.Update(b.db, func(tx walletdb.ReadWriteTx) error {
		wtxmgrNs := tx.ReadWriteBucket(wtxmgrNamespaceKey)
		return b.wallet.TxStore.RemoveUnminedTx(wtxmgrNs, txRecord)
	})
}<|MERGE_RESOLUTION|>--- conflicted
+++ resolved
@@ -16,11 +16,6 @@
 	"github.com/btcsuite/btcd/chaincfg/chainhash"
 	"github.com/btcsuite/btcd/txscript"
 	"github.com/btcsuite/btcd/wire"
-<<<<<<< HEAD
-	"github.com/btcsuite/btcutil"
-	"github.com/btcsuite/btcutil/hdkeychain"
-=======
->>>>>>> 12f98902
 	"github.com/btcsuite/btcwallet/chain"
 	"github.com/btcsuite/btcwallet/waddrmgr"
 	base "github.com/btcsuite/btcwallet/wallet"
@@ -332,8 +327,6 @@
 				"consider turning on the watch-only wallet " +
 				"migration in remote signing mode")
 		}
-<<<<<<< HEAD
-=======
 	}
 
 	// Because we might add new "default" key scopes over time, they are
@@ -362,7 +355,6 @@
 				return err
 			}
 		}
->>>>>>> 12f98902
 	}
 
 	scope, err := b.wallet.Manager.FetchScopedKeyManager(b.chainKeyScope)
