--- conflicted
+++ resolved
@@ -50,20 +50,14 @@
 
 // TODO(roasbeef): extend with arithmetic operations?
 
-<<<<<<< HEAD
-//11 precision used for lnwire.MilliSatoshi
-type   UnitPrec11 uint64
 
-//8 precision, used for btcutil.Amount
-=======
 // OBD Wxf: 11 precision used for lnwire.MilliSatoshi
-// When the asset is bitcoin, this is the same to milli-satoshi, using 11 decimal, 
-// when the asset is omni-asset, this is a simple unsigned 64 int, 8 decimal when translats to string. 
+// When the asset is bitcoin, this is the same to milli-satoshi, using 11 decimal,
+// when the asset is omni-asset, this is a simple unsigned 64 int, 8 decimal when translats to string.
 // Better using name "universalPrec"
 type   UnitPrec11 uint64
 
 // OBD Wxf: 8 precision, used for btcutil.Amount
->>>>>>> 6baa9383
 type   UnitPrec8 uint64
 
 func (i UnitPrec8) ToMsat() MilliSatoshi {
