--- conflicted
+++ resolved
@@ -99,13 +99,13 @@
 		quit:         make(chan struct{}),
 	}
 
-<<<<<<< HEAD
+
 	// TODO(roasbeef): remove
 	s.invoices.addInvoice(1000*1e8, *debugPre)
-=======
+
 	// ROUTING ADDED
 	s.routingMgr = routing.NewRoutingManager(graph.NewID(s.lightningID), nil)
->>>>>>> fbec095c
+
 
 	s.rpcServer = newRpcServer(s)
 
@@ -129,15 +129,10 @@
 	s.fundingMgr.Start()
 	s.htlcSwitch.Start()
 
-<<<<<<< HEAD
-	s.wg.Add(1)
-=======
 	// ROUTING ADDED
 	s.routingMgr.Start()
 
-	s.wg.Add(2)
-	go s.peerManager()
->>>>>>> fbec095c
+	s.wg.Add(1)
 	go s.queryHandler()
 
 	// ROUTING ADDED
